--- conflicted
+++ resolved
@@ -777,16 +777,6 @@
             mnt_grp.setTimer(timer.getName())
         except Exception, e:
             self.output(str(e))
-<<<<<<< HEAD
-            self.output("%s is not a valid channel"
-                        " in the active measurement group" % timer)
-
-
-@macro([['message',
-         ParamRepeat(['message_item', Type.String, None,
-                      'message item to be reported']),
-         None, 'message to be reported']])
-=======
             self.output(
                 "%s is not a valid channel in the active measurement group"
                 % timer)
@@ -795,7 +785,6 @@
 @macro([['message', ParamRepeat(['message_item', Type.String, None,
                                  'message item to be reported']), None,
          'message to be reported']])
->>>>>>> 82e1402b
 def report(self, message):
     """Logs a new record into the message report system (if active)"""
     self.report(' '.join(message))
