--- conflicted
+++ resolved
@@ -298,9 +298,7 @@
     author = Release.authors['Tiago']
     maintainer = Release.authors['Reszela']
 
-    package_dir = {
-        'sardana': abspath('src', 'sardana'),
-    }
+    package_dir = {'sardana': abspath('src', 'sardana')}
 
     packages = [
         'sardana',
@@ -325,7 +323,7 @@
         'sardana.spock',
         'sardana.spock.ipython_00_10',
         'sardana.spock.ipython_00_11',
-<<<<<<< HEAD
+        'sardana.spock.ipython_01_00',
 
         'sardana.taurus.core.tango.sardana',
         'sardana.taurus.qt.qtcore.tango.sardana',
@@ -338,9 +336,6 @@
         'sardana.taurus.qt.qtgui.extra_sardana',
         'sardana.taurus.qt.qtgui.extra_sardana.ui',
         'sardana.taurus.qt.qtgui.extra_pool',
-=======
-        'sardana.spock.ipython_01_00',
->>>>>>> 553e04a3
     ]
 
     provides = [
