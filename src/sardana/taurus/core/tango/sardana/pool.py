--- conflicted
+++ resolved
@@ -1736,19 +1736,8 @@
 
         self._set_channels_key('enabled', state, channels, apply_cfg)
 
-<<<<<<< HEAD
     def getOutputChannels(self, channels=None, use_fullname=False):
         """get the output State of the channels.
-=======
-    def cleanUp(self):
-        PoolElement.cleanUp(self)
-        f = self.factory()
-        f.removeExistingAttribute(self.__cfg_attr)
-
-    def _create_str_tuple(self):
-        channel_names = ", ".join(self.getChannelNames())
-        return self.getName(), self.getTimerName(), channel_names
->>>>>>> 6aa7b00e
 
         :param channels: (list<str>) a string indicating the channel name,
         in case of None, it will return all the Outputs Info
@@ -2101,6 +2090,11 @@
         self._flg_event = False
         self._value_buffer_cb = None
         self._codec = CodecFactory().getCodec("json")
+
+    def cleanUp(self):
+        PoolElement.cleanUp(self)
+        f = self.factory()
+        f.removeExistingAttribute(self.__cfg_attr)
 
     def __getattr__(self, item):
         try:
