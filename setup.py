#!/usr/bin/env python

##############################################################################
##
## This file is part of Sardana
<<<<<<< HEAD
## 
## http://www.tango-controls.org/static/sardana/latest/doc/html/index.html
##
## Copyright 2011 CELLS / ALBA Synchrotron, Bellaterra, Spain
## 
=======
##
## http://www.tango-controls.org/static/sardana/latest/doc/html/index.html
##
## Copyright 2011 CELLS / ALBA Synchrotron, Bellaterra, Spain
##
>>>>>>> c16ebcae
## Sardana is free software: you can redistribute it and/or modify
## it under the terms of the GNU Lesser General Public License as published by
## the Free Software Foundation, either version 3 of the License, or
## (at your option) any later version.
<<<<<<< HEAD
## 
=======
##
>>>>>>> c16ebcae
## Sardana is distributed in the hope that it will be useful,
## but WITHOUT ANY WARRANTY; without even the implied warranty of
## MERCHANTABILITY or FITNESS FOR A PARTICULAR PURPOSE.  See the
## GNU Lesser General Public License for more details.
##
## You should have received a copy of the GNU Lesser General Public License
## along with Sardana.  If not, see <http://www.gnu.org/licenses/>.
##
##############################################################################

from __future__ import print_function

import os
import imp

from distutils.core import setup, Extension, Command
from distutils.dist import Distribution
from distutils.command.build import build as dftbuild
from distutils.command.install import install as dftinstall
from distutils.command.install_scripts import install_scripts as dftinstall_scripts
from distutils.version import StrictVersion as V

import distutils.sysconfig

try:
    import sphinx
    import sphinx.util.console
<<<<<<< HEAD
    sphinx.util.console.color_terminal = lambda : False
    sphinx_v = tuple(map(int, sphinx.__version__.split(".",3)))
    if sphinx_v < (1,0,0):
        sphinx = None
except:
=======
    sphinx.util.console.color_terminal = lambda: False
    if V(sphinx.__version__) < V("1.0.0") \
       or V(sphinx.__version__) == V("1.2.0"):
        print("Sphinx documentation can not be compiled"
              " with sphinx < 1.0.0 or the 1.2.0 version")
        sphinx = None
except ImportError:
>>>>>>> c16ebcae
    sphinx = None


def abspath(*path):
    """A method to determine absolute path for a given relative path to the
    directory where this setup.py script is located"""
    setup_dir = os.path.dirname(os.path.abspath(__file__))
    return os.path.join(setup_dir, *path)


def get_release_info():
    name = "release"
    release_dir = abspath('src', 'sardana')
    data = imp.find_module(name, [release_dir])
    release = imp.load_module(name, *data)
    return release

<<<<<<< HEAD

def get_script_files():
    scripts_dir = abspath('scripts')
    scripts = []
    items = os.listdir(scripts_dir)
    for item in items:
        # avoid hidden files
        if item.startswith("."):
            continue
        abs_item = os.path.join(scripts_dir, item)
        # avoid non files
        if not os.path.isfile(abs_item):
            continue
        # avoid files that have any extension
        if len(os.path.splitext(abs_item)[1]) > 0:
            continue
        # avoid compiled version of script
        if item.endswith('c') and item[:-1] in items:
            continue
        # avoid any core dump... of course there isn't any :-) but just in case
        if item.startswith('core'):
            continue
        scripts.append('scripts/' + item)
    return scripts

=======
>>>>>>> c16ebcae

class build(dftbuild):

    user_options = dftbuild.user_options + \
<<<<<<< HEAD
        [ ('no-doc', None, "do not build documentation") ]
=======
        [('no-doc', None, "do not build documentation")]
>>>>>>> c16ebcae

    boolean_options = dftbuild.boolean_options + ['no-doc']

    def initialize_options(self):
        dftbuild.initialize_options(self)
        self.no_doc = None

    def finalize_options(self):
        dftbuild.finalize_options(self)

    def run(self):
        dftbuild.run(self)
            
    def has_doc(self):
        if self.no_doc:
            return False
        if not sphinx:
            print("Sphinx not available: Documentation will not be build!")
            return False
        return os.path.isdir(abspath('doc'))

    sub_commands = dftbuild.sub_commands + [('build_doc', has_doc)]


class install_man(Command):

    user_options = [
        ('install-dir=', 'd', 'base directory for installing man page files')]

    def initialize_options(self):
        self.install_dir = None

    def finalize_options(self):
        self.set_undefined_options('install',
                                   ('install_man', 'install_dir'))

    def run(self):
        src_man_dir = abspath('doc', 'man')
        man_elems = os.listdir(src_man_dir)
        man_pages = []
        for f in man_elems:
            f = os.path.join(src_man_dir, f)
            if not os.path.isfile(f):
                continue
            if not f.endswith(".1"):
                continue
            man_pages.append(f)

        install_dir = os.path.join(self.install_dir, 'man1')

        if not os.path.isdir(install_dir):
            os.makedirs(install_dir)

        for man_page in man_pages:
            self.copy_file(man_page, install_dir)


class install_html(Command):

    user_options = [
        ('install-dir=', 'd',
         'base directory for installing HTML documentation files')]

    def initialize_options(self):
        self.install_dir = None

    def finalize_options(self):
        self.set_undefined_options('install',
                                   ('install_html', 'install_dir'))

    def run(self):
        build_doc = self.get_finalized_command('build_doc')
        src_html_dir = abspath(build_doc.build_dir, 'html')
        self.copy_tree(src_html_dir, self.install_dir)


class install_scripts(dftinstall_scripts):
    '''Customization to create .bat wrappers for the scripts 
    when installing on windows.
    Adapted from a recipe by Matthew Brett (who licensed it under CC0): 
    https://github.com/matthew-brett/myscripter/blob/master/setup.py
    See rationale in: 
    http://matthew-brett.github.io/pydagogue/installing_scripts.html
    '''

    user_options = list(dftinstall_scripts.user_options)
    user_options.extend(
            [
             ('wrappers', None, 'Install .bat wrappers for windows (enabled by default on windows)'),
             ('ignore-shebang', None, 'Use "python" as the interpreter in .bat wrappers (instead of using the interpreter found in the shebang line of the scripts). Note: this only affects to windows .bat wrappers!'),
             ])


    BAT_TEMPLATE_SHEBANG = \
r"""@echo off
REM wrapper to use shebang first line of {FNAME}
set mypath=%~dp0
set pyscript="%mypath%{FNAME}"
set /p line1=<%pyscript%
if "%line1:~0,2%" == "#!" (goto :goodstart)
echo First line of %pyscript% does not start with "#!"
exit /b 1
:goodstart
set py_exe=%line1:~2%
call %py_exe% %pyscript% %*
"""
    BAT_TEMPLATE_PATH = \
r"""@echo off
REM wrapper to launch {FNAME}
set mypath=%~dp0
set pyscript="%mypath%{FNAME}"
set py_exe="python"
call %py_exe% %pyscript% %*
"""

    def initialize_options(self):
        self.ignore_shebang = None
        self.wrappers = (os.name == "nt")
        dftinstall_scripts.initialize_options(self)

    def run(self):
        dftinstall_scripts.run(self)
        if self.wrappers:
            for filepath in self.get_outputs():
                # If we can find an executable name in the #! top line of the script
                # file, make .bat wrapper for script.
                with open(filepath, 'rt') as fobj:
                    first_line = fobj.readline()
                if not (first_line.startswith('#!') and
                        'python' in first_line.lower()):
                    print("No #!python executable found, skipping .bat wrapper")
                    continue
                pth, fname = os.path.split(filepath)
                froot, ext = os.path.splitext(fname)
                bat_file = os.path.join(pth, froot + '.bat')
                if self.ignore_shebang:
                    template = self.BAT_TEMPLATE_PATH
                else:
                    template = self.BAT_TEMPLATE_SHEBANG
                bat_contents = template.replace('{FNAME}', fname)
                print("Making %s wrapper for %s" % (bat_file, filepath))
                if self.dry_run:
                    continue
                with open(bat_file, 'wt') as fobj:
                    fobj.write(bat_contents)


class install(dftinstall):

    user_options = list(dftinstall.user_options)
    user_options.extend([
<<<<<<< HEAD
        ('install-man=', None, 'installation directory for Unix man pages'),
        ('install-html=', None, "installation directory for HTML documentation")])
=======
        ('install-man=', None, 'install directory for Unix man pages'),
        ('install-html=', None, "install directory for HTML documentation")])
>>>>>>> c16ebcae

    def initialize_options(self):
        self.install_man = None
        self.install_html = None
        dftinstall.initialize_options(self)

    def finalize_options(self):

        # We do a hack here. We cannot trust the 'install_base' value
        # because it is not always the final target. For example, in
        # unix, the install_base is '/usr' and all other install_* are
        # directly relative to it. However, in unix-local (like
        # ubuntu) install_base is still '/usr' but, for example,
        # install_data, is '$install_base/local' which breaks
        # everything.
        #
        # The hack consists in using install_data instead of
        # install_base since install_data seems to be, in practice,
        # the proper install_base on all different systems.

        dftinstall.finalize_options(self)
        if os.name != "posix":
            if self.install_man is not None:
                self.warn("install-man option ignored on this platform")
                self.install_man = None
        elif self.install_man is None:
            self.install_man = os.path.join(self.install_data,
                                            'share', 'man')
        if self.install_html is None:
<<<<<<< HEAD
            self.install_html = os.path.join(self.install_data, 'share', 'doc', 'sardana', 'html')
=======
            self.install_html = os.path.join(self.install_data,
                                             'share', 'doc', 'sardana', 'html')
>>>>>>> c16ebcae

    def expand_dirs(self):
        dftinstall.expand_dirs(self)
        self._expand_attrs(['install_man'])

    def has_man(self):
        return os.name == "posix"

    def has_html(self):
        return sphinx is not None
<<<<<<< HEAD
    
=======

>>>>>>> c16ebcae
    sub_commands = list(dftinstall.sub_commands)
    sub_commands.append(('install_man', has_man))
    sub_commands.append(('install_html', has_html))


<<<<<<< HEAD
cmdclass = { 'build' : build,
             'install' : install,
             'install_man' : install_man,
             'install_html' : install_html }
=======
cmdclass = {'build': build,
            'install': install,
            'install_man': install_man,
            'install_html': install_html,
            'install_scripts' : install_scripts}
>>>>>>> c16ebcae

if sphinx:
    from sphinx.setup_command import BuildDoc

    class build_doc(BuildDoc):
<<<<<<< HEAD
        
        def has_doc_api(self):
            return True

        #sub_commands = BuildDoc.sub_commands + [(('build_doc_api', has_doc_api))]
        
=======

        def has_doc_api(self):
            return True

>>>>>>> c16ebcae
        def run(self):
            try:
                return self.doit()
            except Exception, e:
                self.warn("Failed to build doc. Reason: %s" % str(e))

        def doit(self):
            BuildDoc.run(self)
<<<<<<< HEAD
    
    cmdclass['build_doc'] = build_doc

=======

    cmdclass['build_doc'] = build_doc


>>>>>>> c16ebcae
def main():
    Release = get_release_info()

    author = Release.authors['Tiago']
<<<<<<< HEAD
    package_name = Release.name

    package_dir = { 'sardana' : abspath('src', 'sardana') }

    pool_packages = [

    ]
    packages = [
        'sardana',
        
        'sardana.util',
        'sardana.util.motion',
        
        'sardana.pool',
        'sardana.pool.poolcontrollers',
        
=======
    maintainer = Release.authors['Reszela']

    package_dir = {'sardana': abspath('src', 'sardana')}

    packages = [
        'sardana',

        'sardana.util',
        'sardana.util.motion',

        'sardana.pool',
        'sardana.pool.poolcontrollers',

>>>>>>> c16ebcae
        'sardana.macroserver',
        'sardana.macroserver.macros',
        'sardana.macroserver.macros.examples',
        'sardana.macroserver.scan',
        'sardana.macroserver.scan.recorder',
<<<<<<< HEAD
        
=======

>>>>>>> c16ebcae
        'sardana.tango',
        'sardana.tango.core',
        'sardana.tango.pool',
        'sardana.tango.macroserver',
<<<<<<< HEAD
        
        'sardana.spock',
        'sardana.spock.ipython_00_10',
        'sardana.spock.ipython_00_11',
    ]

    extra_packages = [
=======

        'sardana.spock',
        'sardana.spock.ipython_00_10',
        'sardana.spock.ipython_00_11',
        'sardana.spock.ipython_01_00',

        'sardana.taurus',
        'sardana.taurus.core',
        'sardana.taurus.core.tango',
        'sardana.taurus.core.tango.sardana',
        'sardana.taurus.qt',
        'sardana.taurus.qt.qtcore',
        'sardana.taurus.qt.qtcore.tango',
        'sardana.taurus.qt.qtcore.tango.sardana',
        'sardana.taurus.qt.qtgui',
        'sardana.taurus.qt.qtgui.extra_macroexecutor',
        'sardana.taurus.qt.qtgui.extra_macroexecutor.favouriteseditor',
        'sardana.taurus.qt.qtgui.extra_macroexecutor.macroparameterseditor',
        'sardana.taurus.qt.qtgui.extra_macroexecutor.macroparameterseditor.customeditors',
        'sardana.taurus.qt.qtgui.extra_macroexecutor.sequenceeditor',
        'sardana.taurus.qt.qtgui.extra_sardana',
        'sardana.taurus.qt.qtgui.extra_sardana.ui',
        'sardana.taurus.qt.qtgui.extra_pool',
>>>>>>> c16ebcae
    ]

    provides = [
        'sardana',
        'sardana.pool',
        'sardana.macroserver',
        'sardana.spock',
        'sardana.tango',
    ]

<<<<<<< HEAD
    requires = [ 
        'PyTango (>=7.2.3)',
        'taurus (>= 2.1)',
        'lxml (>=2.1)',
        'ipython (>=0.10)'
    ]
     
    package_data = { 

    }

    scripts = get_script_files()

    data_files = [
=======
    requires = [
        'PyTango (>=7.2.3)',
        'taurus (>= 3.1)',
        'lxml (>=2.1)',
        'ipython (>=0.10, !=0.11)'
    ]

    scripts = [
        "scripts/h5toascii",
        "scripts/h5tospec",
        "scripts/MacroServer",
        "scripts/Pool",
        "scripts/Sardana",
        "scripts/spectoascii",
        "scripts/spock"
>>>>>>> c16ebcae
    ]

    classifiers = [
        'Development Status :: 4 - Beta',
        'Environment :: Console',
        'Environment :: No Input/Output (Daemon)',
        'Environment :: Win32 (MS Windows)',
        'Intended Audience :: Developers',
        'Intended Audience :: Science/Research',
        'License :: OSI Approved :: GNU Library or Lesser General Public License (LGPL)',
        'Operating System :: Microsoft :: Windows',
        'Operating System :: POSIX',
        'Operating System :: POSIX :: Linux',
        'Operating System :: Unix',
        'Operating System :: OS Independent',
        'Programming Language :: Python',
        'Topic :: Scientific/Engineering',
        'Topic :: Software Development :: Libraries',
    ]

<<<<<<< HEAD
    setup(name             = 'sardana',
          version          = Release.version,
          description      = Release.description,
          long_description = Release.long_description,
          author           = author[0],
          author_email     = author[1],
          url              = Release.url,
          download_url     = Release.download_url,
          platforms        = Release.platforms,
          license          = Release.license,
          packages         = packages,
          package_dir      = package_dir,
          classifiers      = classifiers,
          package_data     = package_data,
          data_files       = data_files,
          scripts          = scripts,
          provides         = provides,
          keywords         = Release.keywords,
          requires         = requires,
          cmdclass         = cmdclass)
=======
    setup(name='sardana',
          version=Release.version,
          description=Release.description,
          long_description=Release.long_description,
          author=author[0],
          author_email=author[1],
          maintainer=maintainer[0],
          maintainer_email=maintainer[1],
          url=Release.url,
          download_url=Release.download_url,
          platforms=Release.platforms,
          license=Release.license,
          packages=packages,
          package_dir=package_dir,
          classifiers=classifiers,
          scripts=scripts,
          provides=provides,
          keywords=Release.keywords,
          requires=requires,
          cmdclass=cmdclass)
>>>>>>> c16ebcae

if __name__ == "__main__":
    main()<|MERGE_RESOLUTION|>--- conflicted
+++ resolved
@@ -3,28 +3,16 @@
 ##############################################################################
 ##
 ## This file is part of Sardana
-<<<<<<< HEAD
-## 
+##
 ## http://www.tango-controls.org/static/sardana/latest/doc/html/index.html
 ##
 ## Copyright 2011 CELLS / ALBA Synchrotron, Bellaterra, Spain
-## 
-=======
-##
-## http://www.tango-controls.org/static/sardana/latest/doc/html/index.html
-##
-## Copyright 2011 CELLS / ALBA Synchrotron, Bellaterra, Spain
-##
->>>>>>> c16ebcae
+##
 ## Sardana is free software: you can redistribute it and/or modify
 ## it under the terms of the GNU Lesser General Public License as published by
 ## the Free Software Foundation, either version 3 of the License, or
 ## (at your option) any later version.
-<<<<<<< HEAD
-## 
-=======
-##
->>>>>>> c16ebcae
+##
 ## Sardana is distributed in the hope that it will be useful,
 ## but WITHOUT ANY WARRANTY; without even the implied warranty of
 ## MERCHANTABILITY or FITNESS FOR A PARTICULAR PURPOSE.  See the
@@ -40,25 +28,15 @@
 import os
 import imp
 
-from distutils.core import setup, Extension, Command
-from distutils.dist import Distribution
+from distutils.core import setup, Command
 from distutils.command.build import build as dftbuild
 from distutils.command.install import install as dftinstall
 from distutils.command.install_scripts import install_scripts as dftinstall_scripts
 from distutils.version import StrictVersion as V
 
-import distutils.sysconfig
-
 try:
     import sphinx
     import sphinx.util.console
-<<<<<<< HEAD
-    sphinx.util.console.color_terminal = lambda : False
-    sphinx_v = tuple(map(int, sphinx.__version__.split(".",3)))
-    if sphinx_v < (1,0,0):
-        sphinx = None
-except:
-=======
     sphinx.util.console.color_terminal = lambda: False
     if V(sphinx.__version__) < V("1.0.0") \
        or V(sphinx.__version__) == V("1.2.0"):
@@ -66,7 +44,6 @@
               " with sphinx < 1.0.0 or the 1.2.0 version")
         sphinx = None
 except ImportError:
->>>>>>> c16ebcae
     sphinx = None
 
 
@@ -84,43 +61,11 @@
     release = imp.load_module(name, *data)
     return release
 
-<<<<<<< HEAD
-
-def get_script_files():
-    scripts_dir = abspath('scripts')
-    scripts = []
-    items = os.listdir(scripts_dir)
-    for item in items:
-        # avoid hidden files
-        if item.startswith("."):
-            continue
-        abs_item = os.path.join(scripts_dir, item)
-        # avoid non files
-        if not os.path.isfile(abs_item):
-            continue
-        # avoid files that have any extension
-        if len(os.path.splitext(abs_item)[1]) > 0:
-            continue
-        # avoid compiled version of script
-        if item.endswith('c') and item[:-1] in items:
-            continue
-        # avoid any core dump... of course there isn't any :-) but just in case
-        if item.startswith('core'):
-            continue
-        scripts.append('scripts/' + item)
-    return scripts
-
-=======
->>>>>>> c16ebcae
 
 class build(dftbuild):
 
     user_options = dftbuild.user_options + \
-<<<<<<< HEAD
-        [ ('no-doc', None, "do not build documentation") ]
-=======
         [('no-doc', None, "do not build documentation")]
->>>>>>> c16ebcae
 
     boolean_options = dftbuild.boolean_options + ['no-doc']
 
@@ -133,7 +78,7 @@
 
     def run(self):
         dftbuild.run(self)
-            
+
     def has_doc(self):
         if self.no_doc:
             return False
@@ -272,13 +217,8 @@
 
     user_options = list(dftinstall.user_options)
     user_options.extend([
-<<<<<<< HEAD
-        ('install-man=', None, 'installation directory for Unix man pages'),
-        ('install-html=', None, "installation directory for HTML documentation")])
-=======
         ('install-man=', None, 'install directory for Unix man pages'),
         ('install-html=', None, "install directory for HTML documentation")])
->>>>>>> c16ebcae
 
     def initialize_options(self):
         self.install_man = None
@@ -308,12 +248,8 @@
             self.install_man = os.path.join(self.install_data,
                                             'share', 'man')
         if self.install_html is None:
-<<<<<<< HEAD
-            self.install_html = os.path.join(self.install_data, 'share', 'doc', 'sardana', 'html')
-=======
             self.install_html = os.path.join(self.install_data,
                                              'share', 'doc', 'sardana', 'html')
->>>>>>> c16ebcae
 
     def expand_dirs(self):
         dftinstall.expand_dirs(self)
@@ -324,46 +260,26 @@
 
     def has_html(self):
         return sphinx is not None
-<<<<<<< HEAD
-    
-=======
-
->>>>>>> c16ebcae
+
     sub_commands = list(dftinstall.sub_commands)
     sub_commands.append(('install_man', has_man))
     sub_commands.append(('install_html', has_html))
 
 
-<<<<<<< HEAD
-cmdclass = { 'build' : build,
-             'install' : install,
-             'install_man' : install_man,
-             'install_html' : install_html }
-=======
 cmdclass = {'build': build,
             'install': install,
             'install_man': install_man,
             'install_html': install_html,
             'install_scripts' : install_scripts}
->>>>>>> c16ebcae
 
 if sphinx:
     from sphinx.setup_command import BuildDoc
 
     class build_doc(BuildDoc):
-<<<<<<< HEAD
-        
+
         def has_doc_api(self):
             return True
 
-        #sub_commands = BuildDoc.sub_commands + [(('build_doc_api', has_doc_api))]
-        
-=======
-
-        def has_doc_api(self):
-            return True
-
->>>>>>> c16ebcae
         def run(self):
             try:
                 return self.doit()
@@ -372,75 +288,37 @@
 
         def doit(self):
             BuildDoc.run(self)
-<<<<<<< HEAD
-    
+
     cmdclass['build_doc'] = build_doc
 
-=======
-
-    cmdclass['build_doc'] = build_doc
-
-
->>>>>>> c16ebcae
+
 def main():
     Release = get_release_info()
 
     author = Release.authors['Tiago']
-<<<<<<< HEAD
-    package_name = Release.name
-
-    package_dir = { 'sardana' : abspath('src', 'sardana') }
-
-    pool_packages = [
-
-    ]
+    maintainer = Release.authors['Reszela']
+
+    package_dir = {'sardana': abspath('src', 'sardana')}
+
     packages = [
         'sardana',
-        
+
         'sardana.util',
         'sardana.util.motion',
-        
+
         'sardana.pool',
         'sardana.pool.poolcontrollers',
-        
-=======
-    maintainer = Release.authors['Reszela']
-
-    package_dir = {'sardana': abspath('src', 'sardana')}
-
-    packages = [
-        'sardana',
-
-        'sardana.util',
-        'sardana.util.motion',
-
-        'sardana.pool',
-        'sardana.pool.poolcontrollers',
-
->>>>>>> c16ebcae
+
         'sardana.macroserver',
         'sardana.macroserver.macros',
         'sardana.macroserver.macros.examples',
         'sardana.macroserver.scan',
         'sardana.macroserver.scan.recorder',
-<<<<<<< HEAD
-        
-=======
-
->>>>>>> c16ebcae
+
         'sardana.tango',
         'sardana.tango.core',
         'sardana.tango.pool',
         'sardana.tango.macroserver',
-<<<<<<< HEAD
-        
-        'sardana.spock',
-        'sardana.spock.ipython_00_10',
-        'sardana.spock.ipython_00_11',
-    ]
-
-    extra_packages = [
-=======
 
         'sardana.spock',
         'sardana.spock.ipython_00_10',
@@ -464,7 +342,6 @@
         'sardana.taurus.qt.qtgui.extra_sardana',
         'sardana.taurus.qt.qtgui.extra_sardana.ui',
         'sardana.taurus.qt.qtgui.extra_pool',
->>>>>>> c16ebcae
     ]
 
     provides = [
@@ -475,22 +352,6 @@
         'sardana.tango',
     ]
 
-<<<<<<< HEAD
-    requires = [ 
-        'PyTango (>=7.2.3)',
-        'taurus (>= 2.1)',
-        'lxml (>=2.1)',
-        'ipython (>=0.10)'
-    ]
-     
-    package_data = { 
-
-    }
-
-    scripts = get_script_files()
-
-    data_files = [
-=======
     requires = [
         'PyTango (>=7.2.3)',
         'taurus (>= 3.1)',
@@ -506,7 +367,6 @@
         "scripts/Sardana",
         "scripts/spectoascii",
         "scripts/spock"
->>>>>>> c16ebcae
     ]
 
     classifiers = [
@@ -527,28 +387,6 @@
         'Topic :: Software Development :: Libraries',
     ]
 
-<<<<<<< HEAD
-    setup(name             = 'sardana',
-          version          = Release.version,
-          description      = Release.description,
-          long_description = Release.long_description,
-          author           = author[0],
-          author_email     = author[1],
-          url              = Release.url,
-          download_url     = Release.download_url,
-          platforms        = Release.platforms,
-          license          = Release.license,
-          packages         = packages,
-          package_dir      = package_dir,
-          classifiers      = classifiers,
-          package_data     = package_data,
-          data_files       = data_files,
-          scripts          = scripts,
-          provides         = provides,
-          keywords         = Release.keywords,
-          requires         = requires,
-          cmdclass         = cmdclass)
-=======
     setup(name='sardana',
           version=Release.version,
           description=Release.description,
@@ -569,7 +407,6 @@
           keywords=Release.keywords,
           requires=requires,
           cmdclass=cmdclass)
->>>>>>> c16ebcae
 
 if __name__ == "__main__":
     main()