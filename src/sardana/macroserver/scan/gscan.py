--- conflicted
+++ resolved
@@ -1801,9 +1801,8 @@
                 # and its values are of type sequence
                 # e.g. dict(data=seq<float>, index=seq<int>)
                 _, data = self._codec.decode(('json', value),
-<<<<<<< HEAD
-                                            ensure_ascii=True)
-                # numpy arrays are not json serializable so they arrive here 
+                                             ensure_ascii=True)
+                # numpy arrays are not json serializable so they arrive here
                 # as lists. All the downstream code expects that the 1D
                 # experimental channel values are ndarrays so we convert then
                 # here
@@ -1811,9 +1810,7 @@
                 if isinstance(values[0], list):
                     np_values = map(np.array, values)
                     data["data"] = np_values
-=======
-                                             ensure_ascii=True)
->>>>>>> 18bab47f
+
                 channelName = event_src.getParentObj().getFullName()
                 info = {'label': channelName}
                 info.update(data)
