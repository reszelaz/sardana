#!/usr/bin/env python

#############################################################################
##
## This file is part of Taurus, a Tango User Interface Library
## 
## http://www.tango-controls.org/static/taurus/latest/doc/html/index.html
##
## Copyright 2011 CELLS / ALBA Synchrotron, Bellaterra, Spain
## 
## Taurus is free software: you can redistribute it and/or modify
## it under the terms of the GNU Lesser General Public License as published by
## the Free Software Foundation, either version 3 of the License, or
## (at your option) any later version.
## 
## Taurus is distributed in the hope that it will be useful,
## but WITHOUT ANY WARRANTY; without even the implied warranty of
## MERCHANTABILITY or FITNESS FOR A PARTICULAR PURPOSE.  See the
## GNU Lesser General Public License for more details.
## 
## You should have received a copy of the GNU Lesser General Public License
## along with Taurus.  If not, see <http://www.gnu.org/licenses/>.
##
#############################################################################

"""
arrayedit.py: Widget for editing a spectrum/array via control points 
"""


import numpy
<<<<<<< HEAD
from taurus.qt import Qt, Qwt5
from taurus.qt.qtgui.util.ui import UILoadable
=======
from taurus.external.qt import Qt, Qwt5
>>>>>>> 77d319ab
from curvesAppearanceChooserDlg import CurveAppearanceProperties 


@UILoadable
class ControllerBox(Qt.QWidget):
    
    def __init__(self, parent=None, x=0, y=0, corr=0):
        Qt.QWidget.__init__(self, parent)
        self.loadUi()
        self._x = x
        self.setY(y)
        self.box.setTitle('x=%6g'%self._x)
        self.corrSB.setValue(corr)
        self.ctrlObj = self.corrSB.ctrlObj = self.lCopyBT.ctrlObj= self.rCopyBT.ctrlObj = self.lScaleBT.ctrlObj = self.rScaleBT.ctrlObj = self
        self.corrSB.focusInEvent = self.corrSB_focusInEvent #reimplementing the focusInEvent method for the spinbox
        self.box.mousePressEvent = self.mousePressEvent
        #self.connect(self.corrSB, Qt.SIGNAL('valueChanged(double)'), self.enableScale)
        
    def mousePressEvent(self, event):
        self.emit(Qt.SIGNAL('selected'),self._x)
        #print 'SELECTED', self
        #Qt.QDoubleSpinBox.focusInEvent(self.corrSB, event)
    
    def corrSB_focusInEvent(self, event):
        self.emit(Qt.SIGNAL('selected'),self._x)
        #print 'GOT FOCUS', self
        Qt.QDoubleSpinBox.focusInEvent(self.corrSB, event)
        
    def setY(self, y):
        self._y = y
        self.enableScale()
    
    def enableScale(self, *args):
        enable = (self._y + self.corrSB.value()) != 0
        self.lScaleBT.setEnabled(enable)
        self.rScaleBT.setEnabled(enable)


@UILoadable
class EditCPointsDialog(Qt.QDialog):
    
    def __init__(self, parent=None, x=0):
        Qt.QDialog.__init__(self, parent)
        self.setupUi(self)

@UILoadable
class AddCPointsDialog(Qt.QDialog):
    
    def __init__(self, parent=None, x=0):
        Qt.QDialog.__init__(self, parent)
        self.loadUi()
        

@UILoadable
class ArrayEditor(Qt.QWidget):
    
    def __init__(self, parent=None):
        Qt.QWidget.__init__(self, parent)
        self.loadUi()
        
        self._controllers = []
        
        #construct the layout for controllers container
        self.ctrlLayout = Qt.QHBoxLayout(self.controllersContainer)
        self.ctrlLayout.setContentsMargins ( 5, 0, 5, 0 )
        self.ctrlLayout.setSpacing(1)

        #implement scroll bars for the controllers container
        self.scrollArea = Qt.QScrollArea(self)
        self.scrollArea.setWidget(self.controllersContainer)
        self.scrollArea.setVerticalScrollBarPolicy(Qt.Qt.ScrollBarAlwaysOff)
        self.scrollArea.setWidgetResizable(True)
        self.cpointsGroupBox.layout().insertWidget(0, self.scrollArea)
        
        #initialize data
        cpoints = 2
        self.x = numpy.arange(256, dtype='double')
        self.y = numpy.zeros(256, dtype='double')
        self.xp = numpy.linspace(self.x[0],self.x[-1], cpoints)
        self.corrp = numpy.zeros(cpoints)
        self.yp = numpy.interp(self.xp, self.x, self.y)
        self.corr = numpy.zeros(self.x.size)
        
        #markers
        self.markerPos=self.xp[0]
        self.marker1 = Qwt5.QwtPlotMarker()
        self.marker1.setSymbol(Qwt5.QwtSymbol(Qwt5.QwtSymbol.Rect,
                                  Qt.QBrush(Qt.Qt.NoBrush),
                                  Qt.QPen(Qt.Qt.green),
                                  Qt.QSize(8,8)))
        self.marker1.attach(self.plot1)
        self.marker2 = Qwt5.QwtPlotMarker()
        self.marker2.setSymbol(Qwt5.QwtSymbol(Qwt5.QwtSymbol.Rect,
                                  Qt.QBrush(Qt.Qt.NoBrush),
                                  Qt.QPen(Qt.Qt.green),
                                  Qt.QSize(8,8)))
        self.marker2.attach(self.plot2)
        
        #cpointsPickers
        self._cpointMovingIndex = None
        self._cpointsPicker1 = Qwt5.QwtPicker(self.plot1.canvas())
        self._cpointsPicker1.setSelectionFlags(Qwt5.QwtPicker.PointSelection)
        self._cpointsPicker2 = Qwt5.QwtPicker(self.plot2.canvas())
        self._cpointsPicker2.setSelectionFlags(Qwt5.QwtPicker.PointSelection )
        self._cpointsPicker1.widgetMousePressEvent = self.plot1MousePressEvent
        self._cpointsPicker1.widgetMouseReleaseEvent = self.plot1MouseReleaseEvent
        self._cpointsPicker2.widgetMousePressEvent = self.plot2MousePressEvent
        self._cpointsPicker2.widgetMouseReleaseEvent = self.plot2MouseReleaseEvent
        self._cpointsPicker1.widgetMouseDoubleClickEvent = self.plot1MouseDoubleClickEvent
        self._cpointsPicker2.widgetMouseDoubleClickEvent = self.plot2MouseDoubleClickEvent
        self._populatePlots()
        self.resetCorrection()
        self._selectedController =self._controllers[0]
        
        self._addCPointsDialog = AddCPointsDialog(self)
        
        #Launch low-priority initializations (to speed up load time)
        #Qt.QTimer.singleShot(0, <method>)
        
        #connections
        self.connect(self.addCPointsBT, Qt.SIGNAL('clicked (bool)'), self._addCPointsDialog.show)
        self.connect(self._addCPointsDialog.editBT, Qt.SIGNAL('clicked (bool)'), self.showEditCPointsDialog)
        self.connect(self._addCPointsDialog.cleanBT, Qt.SIGNAL('clicked (bool)'), self.resetCorrection)
        self.connect(self._addCPointsDialog.addSingleCPointBT, Qt.SIGNAL('clicked (bool)'), self.onAddSingleCPointBT)
        self.connect(self._addCPointsDialog.addRegEspCPointsBT, Qt.SIGNAL('clicked (bool)'), self.onAddRegEspCPointsBT)
    
    def plot1MousePressEvent(self, event):
        self.plotMousePressEvent(event, self.plot1)
        
    def plot2MousePressEvent(self, event):
        self.plotMousePressEvent(event, self.plot2)
        
    def plotMousePressEvent(self, event, taurusplot):
        picked, pickedCurveName, pickedIndex =  taurusplot.pickDataPoint(event.pos(), scope=20, showMarker=False, targetCurveNames=['Control Points'])
        if picked is not None:
            self.changeCPointSelection(picked.x())
            self.makeControllerVisible(self._controllers[pickedIndex])
            self._cpointMovingIndex =  pickedIndex
            self._movingStartYPos = event.y()
            taurusplot.canvas().setCursor(Qt.Qt.SizeVerCursor)
            
    def plot1MouseReleaseEvent(self, event):
        self.plotMouseReleaseEvent(event, self.plot1)
        
    def plot2MouseReleaseEvent(self, event):
        self.plotMouseReleaseEvent(event, self.plot2)
        
    def plotMouseReleaseEvent(self, event, taurusplot):
        if self._cpointMovingIndex is None: return #if no cpoint was picked, do nothing on release
        #no motion s performed if the y position is unchanged or if the mouse release is out of the canvas
        validMotion = (self._movingStartYPos != event.pos().y()) and taurusplot.canvas().rect().contains(event.pos())
        if validMotion:
            #calculate the new correction
            newCorr = taurusplot.invTransform(taurusplot.getCurve('Control Points').yAxis(), event.y())
            if taurusplot is self.plot1:
                newCorr -= self.yp[self._cpointMovingIndex] 
            #apply new correction
            self._controllers[self._cpointMovingIndex].corrSB.setValue(newCorr)
        #reset the moving state
        self._cpointMovingIndex = None
        taurusplot.canvas().setCursor(Qt.Qt.CrossCursor)
        
    def plot1MouseDoubleClickEvent(self, event):
        self.plotMouseDoubleClickEvent(event, self.plot1)
        
    def plot2MouseDoubleClickEvent(self, event):
        self.plotMouseDoubleClickEvent(event, self.plot2)
        
    def plotMouseDoubleClickEvent(self, event, taurusplot):
        picked, pickedCurveName, pickedIndex =  taurusplot.pickDataPoint(event.pos(), scope=20, showMarker=False, targetCurveNames=['Control Points'])
        if picked is not None: return #we dont want to create a control point too close of an existing one
        xp = taurusplot.invTransform(taurusplot.getCurve('Control Points').xAxis(), event.x())
        if xp<self.xp[0] or xp>self.xp[-1]: return #we dont want to create control points out of the curve range
        if Qt.QMessageBox.question(self, 'Create Control Point?', 'Insert a new control point at x=%g?'%xp, 'Yes', 'No') == 0:
            self.insertController(xp)
            self.changeCPointSelection(xp)
            Qt.QTimer.singleShot(1, self.makeControllerVisible) #singleshot is used as a hack to get out of the eventhandler
            
    def makeControllerVisible(self, ctrl = None):
        if ctrl is None: ctrl = self._selectedController
        self.scrollArea.ensureWidgetVisible(ctrl)
        
    def connectToController(self, ctrl):
        self.connect(ctrl, Qt.SIGNAL('selected'), self.changeCPointSelection)
        self.connect(ctrl.corrSB, Qt.SIGNAL('valueChanged (double)'), self.onCorrSBChanged)
        self.connect(ctrl.lCopyBT, Qt.SIGNAL('clicked (bool)'), self.onLCopy)
        self.connect(ctrl.rCopyBT, Qt.SIGNAL('clicked (bool)'), self.onRCopy)
        self.connect(ctrl.lScaleBT, Qt.SIGNAL('clicked (bool)'), self.onLScale)
        self.connect(ctrl.rScaleBT, Qt.SIGNAL('clicked (bool)'), self.onRScale)
    
    
    def onAddSingleCPointBT(self):
        x=self._addCPointsDialog.singleCPointXSB.value()
        self.insertController(x)
    
    def onAddRegEspCPointsBT(self):
        cpoints = self._addCPointsDialog.regEspCPointsSB.value()
        positions = numpy.linspace(self.x[0],self.x[-1], cpoints+2)[1:-1]
        for xp in positions: self.insertController(xp)
    
    def showEditCPointsDialog(self):
        dialog = EditCPointsDialog(self)
        table = dialog.tableTW
        table.setRowCount(self.xp.size)
        for i,(xp,corrp) in enumerate(zip(self.xp, self.corrp)):
            table.setItem(i,0, Qt.QTableWidgetItem(str(xp)))
            table.setItem(i,1, Qt.QTableWidgetItem(str(corrp)))
        
        #show dialog and update values if it is accepted
        if dialog.exec_():
            #delete previous controllers
            for c in self._controllers: c.setParent(None)
            self._controllers = []
            #and create them anew
            new_xp = numpy.zeros(table.rowCount())
            new_corrp = numpy.zeros(table.rowCount())
            try:
                for i in xrange(table.rowCount()):
                    new_xp[i] = float(table.item(i,0).text())
                    new_corrp[i] = float(table.item(i,1).text())
                self.setCorrection(new_xp, new_corrp)
            except:
                Qt.QMessageBox.warning(self, 'Invalid data', 'Some values were not valid. Edition is ignored.')
    def _getInsertionIndex(self, xp):
        i=0
        while (self.xp[i]<xp):i+=1
        return i
    
    def insertControllers(self, xplist):
        for xp in xplist: self.insertController(xp)        
        
    def insertController(self, xp, index = None):
        if xp in self.xp: return None
        if index is None: index = self._getInsertionIndex(xp)
        #updating data (not in the most efficient way, but at least is clean)
        old_xp = self.xp
        self.xp = numpy.concatenate((self.xp[:index],(xp,), self.xp[index:]))
        self.yp = numpy.interp(self.xp, self.x, self.y)
        self.corrp = numpy.interp(self.xp, old_xp, self.corrp) #the new correction is obtained by interpolation from the neighbouring ones
        #creating the controller
        ctrl = ControllerBox(parent=None, x=xp, y=self.yp[index], corr=self.corrp[index])
        self.ctrlLayout.insertWidget(index, ctrl)
        self._controllers.insert(index, ctrl)
        self.connectToController(ctrl)
        self.updatePlots()
        return index
     
    def delController(self, index):
        self._controllers.pop(index).setParent(None)
        self.xp = numpy.concatenate((self.xp[:index], self.xp[index+1:]))
        self.yp = numpy.interp(self.xp, self.x, self.y)
        self.corrp = numpy.concatenate((self.corrp[:index], self.corrp[index+1:]))

    def _populatePlots(self):
        #Curves appearance
        self._yAppearance= CurveAppearanceProperties(
            sStyle=Qwt5.QwtSymbol.NoSymbol,
            lStyle=Qt.Qt.SolidLine,
            lWidth=2,
            lColor='black',
            cStyle=Qwt5.QwtPlotCurve.Lines,
            yAxis=Qwt5.QwtPlot.yLeft)
        
        self._correctedAppearance= CurveAppearanceProperties(
            sStyle=Qwt5.QwtSymbol.NoSymbol,
            lStyle=Qt.Qt.DashLine,
            lWidth=1,
            lColor='blue',
            cStyle=Qwt5.QwtPlotCurve.Lines,
            yAxis=Qwt5.QwtPlot.yLeft)
        
        self._cpointsAppearance= CurveAppearanceProperties(
            sStyle=Qwt5.QwtSymbol.Rect,
            sSize=5,
            sColor='blue',
            sFill=True,
            lStyle=Qt.Qt.NoPen,
            yAxis=Qwt5.QwtPlot.yLeft)
        
        self._corrAppearance= CurveAppearanceProperties(
            sStyle=Qwt5.QwtSymbol.NoSymbol,
            lStyle=Qt.Qt.SolidLine,
            lWidth=1,
            lColor='blue',
            cStyle=Qwt5.QwtPlotCurve.Lines,
            yAxis=Qwt5.QwtPlot.yLeft)
        
        self.plot1.attachRawData({'x':self.x, 'y':self.y, 'title':'Master'})
        self.plot1.setCurveAppearanceProperties({'Master':self._yAppearance})
        
        self.plot1.attachRawData({'x':self.xp, 'y':self.yp+self.corrp, 'title':'Control Points'})
        self.plot1.setCurveAppearanceProperties({'Control Points':self._cpointsAppearance})
        
        self.plot1.attachRawData({'x':self.x, 'y':self.y+self.corr, 'title':'Corrected'})
        self.plot1.setCurveAppearanceProperties({'Corrected':self._correctedAppearance})
        
        self.plot2.attachRawData({'x':self.x, 'y':self.corr, 'title':'Correction'})
        self.plot2.setCurveAppearanceProperties({'Correction':self._corrAppearance})
        
        self.plot2.attachRawData({'x':self.xp, 'y':self.corrp, 'title':'Control Points'})
        self.plot2.setCurveAppearanceProperties({'Control Points':self._cpointsAppearance})
        
    def updatePlots(self):
        self.plot1.getCurve('Control Points').setData(self.xp, self.yp + self.corrp)
        self.plot1.getCurve('Corrected').setData(self.x, self.y + self.corr)
        self.plot2.getCurve('Correction').setData(self.x, self.corr)
        self.plot2.getCurve('Control Points').setData(self.xp, self.corrp)
        index = self._getInsertionIndex(self.markerPos)
        self.marker1.setValue(self.xp[index],self.yp[index]+self.corrp[index])
        self.marker2.setValue(self.xp[index],self.corrp[index])
        self.plot1.replot()
        self.plot2.replot()
        
    def onLCopy(self, checked):
        sender = self.sender().ctrlObj
        index = self._getInsertionIndex(sender._x)
        v=sender.corrSB.value()
        for ctrl in self._controllers[:index]:
            ctrl.corrSB.setValue(v)
    
    def onRCopy(self, checked):
        sender=self.sender().ctrlObj
        index = self._getInsertionIndex(sender._x)
        v=sender.corrSB.value()
        for ctrl in self._controllers[index+1:]:
            ctrl.corrSB.setValue(v)
        
    def onLScale(self, checked):
        sender=self.sender().ctrlObj
        index = self._getInsertionIndex(sender._x)
        #y=numpy.interp(self.xp, self.x, self.y) #values of the master at the control points
        if self.yp[index] == 0:
            Qt.QMessageBox.warning(self, 'Scaling Error', 'The master at this control point is zero-valued. This point cannot be used as reference for scaling')
            return
        v=sender.corrSB.value()/(self.yp[index])
        for i in range(0,index):
            self._controllers[i].corrSB.setValue(v*self.yp[i])
            
    def onRScale(self, checked):
        sender=self.sender().ctrlObj
        index = self._getInsertionIndex(sender._x)
        #y=numpy.interp(self.xp, self.x, self.y) #values of the master at the control points
        if self.yp[index] == 0:
            Qt.QMessageBox.warning(self, 'Scaling Error', 'The master at this control point is zero-valued. This point cannot be used as reference for scaling')
            return
        v=sender.corrSB.value()/(self.yp[index])
        for i in range(index+1,self.xp.size):
            self._controllers[i].corrSB.setValue(v*self.yp[i])
                
        
    def changeCPointSelection(self, newpos):
        index = self._getInsertionIndex(newpos)
        old_index = self._getInsertionIndex(self.markerPos)
        self.markerPos = self.xp[index]
        self.marker1.setValue(self.xp[index],self.yp[index]+self.corrp[index])
        self.marker2.setValue(self.xp[index],self.corrp[index])
        self.plot1.replot()
        self.plot2.replot()
        self._controllers[old_index].corrSB.setStyleSheet('')
        self._controllers[index].corrSB.setStyleSheet('background:lightgreen')
        self._selectedController = self._controllers[index]
        
    def onCorrSBChanged(self, value=None):
        '''recalculates the position and value of the control points (self.xp and self.corrp)
        as well as the correction curve (self.corr)'''
        ctrl = self.sender().ctrlObj
        self.corrp[self._getInsertionIndex(ctrl._x)] = value
        self.corr = numpy.interp(self.x, self.xp, self.corrp) # recalculate the correction curve
        self.updatePlots()
        
    def setMaster(self, x, y, keepCP=False, keepCorr=False):
        #make sure that x,y are numpy arrays and that the values are sorted for x
        x,y = numpy.array(x), numpy.array(y)
        if x.shape != y.shape or x.size == 0 or y.size == 0:
            raise ValueError('The master curve is not valid' )
        sortedindexes = numpy.argsort(x)
        self.x, self.y = x[sortedindexes], y[sortedindexes]
        self.plot1.getCurve('Master').setData(self.x, self.y)
        xp = None
        corrp = None
        if self.x[0] == self.xp[0] and self.x[-1] == self.x[-1]:
            if keepCP: xp = self.xp
            if keepCorr: corrp = self.corrp
        self.setCorrection(xp, corrp)
        self._addCPointsDialog.singleCPointXSB.setRange(self.x[0],self.x[-1])

    def getMaster(self):
        '''returns x,m where x and m are numpy arrays representing the
        abcissas and ordinates for the master, respectively'''
        return self.x.copy(),self.y.copy()
        
    def resetMaster(self):
        x = numpy.arange(256, dtype='double')
        y = numpy.zeros(256, dtype='double')
        self.setMaster(x,y)
            
    def getCorrected(self):
        '''returns x,c where x and c are numpy arrays representing the
        abcissas and ordinates for the corrected curve, respectively'''
        return self.x.copy(), self.y+self.corr
        
    def getCorrection(self):
        '''returns xp,cp where xp and cp are numpy arrays representing the
        abcissas and ordinates for the correction points, respectively'''
        return self.xp.copy(), self.corrp.copy()
        
    def setCorrection(self, xp=None, corrp=None):
        '''sets control points at the points specified by xp and with the
        values specified by corrp. Example::
        
            setCorrection([1,2,8,9], [0,0,0,0])
        
        would set 4 control points with initial value 0 at x=1, 2, 8 and 9s
        '''
        for c in self._controllers: c.setParent(None) #destroy previous controllers
        self._controllers = []
        if xp is None:
            xp = numpy.array((self.x[0], self.x[-1]))
            corrp = numpy.zeros(2)
        if corrp is None: corrp = numpy.zeros(xp.size)
        #make sure that the extremes are there
        if xp[0] > self.x[0]:
            xp = numpy.concatenate(((self.x[0],), xp))
            corrp = numpy.concatenate(((self.corrp[0],), corrp))
        if xp[-1] < self.x[-1]:
            xp = numpy.concatenate((xp, (self.x[-1],)))
            corrp = numpy.concatenate((corrp, (self.corrp[-1],)))   
        
        #now create everything
        self.xp = numpy.unique(xp) #make sure there are no repetitions and that it is sorted
        self.corrp = numpy.interp(self.xp, xp, corrp) #in case of repeated xp, take only one corrp
        self.yp = numpy.interp(self.xp, self.x, self.y)
        for i,(x,c) in enumerate(zip(xp,corrp)):
            ctrl = ControllerBox(parent=None, x=xp[i], y=self.yp[i])
            self.ctrlLayout.insertWidget(i, ctrl)
            self._controllers.insert(i, ctrl)
            self.connectToController(ctrl)
        self.corr = numpy.interp(self.x, self.xp, self.corrp) # recalculate the correction curve
        self.updatePlots()
        self.changeCPointSelection(self.xp[0])
        
    def resetCorrection(self):
        self.setCorrection()
        #self.xp = numpy.linspace(self.x[0],self.x[-1], self.cpoints)
        #self.corrp = numpy.zeros(self.cpoints)
        #self._populateControllers()


    
       
if __name__ == "__main__":
    import sys
    app = Qt.QApplication(sys.argv)
    form = ArrayEditor()
    #x = numpy.arange(100)-20
    #y = -(x-50)**2+50**2
    x = numpy.linspace(0.1,0.9,100)
    y = (x)**2-5*x
    form.setMaster(x,y)
    #form.setCorrection([1,30,70,90,100],[0,44,88,22,-100])
    form.show()
    #sys.exit(app.exec_())
    status=app.exec_()
    #x,y=form.getCorrected()
    #print "CORRECTED:",x,y
    sys.exit(status)
<|MERGE_RESOLUTION|>--- conflicted
+++ resolved
@@ -29,12 +29,8 @@
 
 
 import numpy
-<<<<<<< HEAD
-from taurus.qt import Qt, Qwt5
+from taurus.exeternal.qt import Qt, Qwt5
 from taurus.qt.qtgui.util.ui import UILoadable
-=======
-from taurus.external.qt import Qt, Qwt5
->>>>>>> 77d319ab
 from curvesAppearanceChooserDlg import CurveAppearanceProperties 
 
 
