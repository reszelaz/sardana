--- conflicted
+++ resolved
@@ -25,11 +25,8 @@
 
 __all__ = ["ct", "mstate", "mv", "mvr", "pwa", "pwm", "repeat", "set_lim",
            "set_lm", "set_pos", "settimer", "uct", "umv", "umvr", "wa", "wm",
-<<<<<<< HEAD
-           "tw", "logmacro", "pic", "cen", "edge", "wher"]
-=======
-           "tw", "logmacro", "newfile"]
->>>>>>> ca96eb8b
+           "tw", "logmacro", "newfile", "pic", "cen", "where"]
+
 
 __docformat__ = 'restructuredtext'
 
@@ -42,15 +39,9 @@
 import PyTango
 from PyTango import DevState
 
-<<<<<<< HEAD
-from sardana.macroserver.macro import Macro, macro, Type, ParamRepeat, \
-    ViewOption, iMacro, Hookable, OptionalParam
-from sardana.macroserver.msexception import StopException
-=======
 from sardana.macroserver.macro import Macro, macro, Type, ViewOption, \
     iMacro, Hookable
 from sardana.macroserver.msexception import StopException, UnknownEnv
->>>>>>> ca96eb8b
 from sardana.macroserver.scan.scandata import Record
 from sardana.macroserver.macro import Optional
 
@@ -960,111 +951,6 @@
         else:
             for i in range(nr):
                 self.__loop()
-<<<<<<< HEAD
-                progress = ((i + 1) / float(nr)) * 100
-                yield progress
-
-
-class pic(Macro):
-    """This macro moves the motor of the last scan to the peak position for a
-    given counter. If no counter is given, it selects the first plotted counter
-    from the expconf.
-    """
-
-    param_def = [
-        ['counter', Type.ExpChannel, OptionalParam, 'name of counter']
-    ]
-
-    def prepare(self, counter):
-        self.stats = self.getEnv('ScanStats')
-        if counter is OptionalParam:
-            self.counter = self.stats['counter']
-        else:
-            self.counter = counter.getName()
-
-        self.motor_name = self.stats['motor']
-        self.motor = self.getMotion([self.motor_name])
-
-    def run(self, counter):
-        current_pos = self.motor.readPosition()[0]
-        peak = self.stats['stats'][self.counter]['maxpos']
-        self.info('move motor %s from current position\nat %f\nto peak of'
-                  ' counter %s\nat %f' % (self.motor_name, current_pos,
-                                          self.counter, peak))
-        self.motor.move(peak)
-
-
-class cen(Macro):
-    """This macro moves the motor of the last scan to the cen position for a
-    given counter. If no counter is given, it selects the first plotted counter
-    from the expconf.
-    """
-
-    param_def = [
-        ['counter', Type.ExpChannel, OptionalParam, 'name of counter']
-    ]
-
-    def prepare(self, counter):
-        self.stats = self.getEnv('ScanStats')
-        if counter is OptionalParam:
-            self.counter = self.stats['counter']
-        else:
-            self.counter = counter.getName()
-
-        self.motor_name = self.stats['motor']
-        self.motor = self.getMotion([self.motor_name])
-
-    def run(self, counter):
-        current_pos = self.motor.readPosition()[0]
-        cen = self.stats['stats'][self.counter]['cen']
-        self.info('move motor %s from current position\nat %f\nto cen of'
-                  ' counter %s\nat %f' % (self.motor_name, current_pos,
-                                          self.counter, cen))
-        self.motor.move(cen)
-
-
-class edge(Macro):
-    """This macro moves the motor of the last scan to the edge position for a
-    given counter. If no counter is given, it selects the first plotted counter
-    from the expconf.
-    """
-
-    param_def = [
-        ['counter', Type.ExpChannel, OptionalParam, 'name of counter']
-    ]
-
-    def prepare(self, counter):
-        self.stats = self.getEnv('ScanStats')
-        if counter is OptionalParam:
-            self.counter = self.stats['counter']
-        else:
-            self.counter = counter.getName()
-
-        self.motor_name = self.stats['motor']
-        self.motor = self.getMotion([self.motor_name])
-
-    def run(self, counter):
-        current_pos = self.motor.readPosition()[0]
-        edge = self.stats['stats'][self.counter]['edge']
-        self.info('move motor %s from current position\nat %f\nto edge of'
-                  ' counter %s\nat %f' % (self.motor_name, current_pos,
-                                          self.counter, edge))
-        self.motor.move(edge)
-
-
-class wher(Macro):
-    """This macro shows the current position of the last scanned motor.
-    """
-
-    def prepare(self):
-        self.stats = self.getEnv('ScanStats')
-        self.motor_name = self.stats['motor']
-        self.motor = self.getMotion([self.motor_name])
-
-    def run(self):
-        current_pos = self.motor.readPosition()[0]
-        self.info('motor %s is\nat %f' % (self.motor_name, current_pos))
-=======
                 progress = ((i + 1) / nr) * 100
                 yield progress
 
@@ -1164,4 +1050,74 @@
 
         for postNewfileHook in self.getHooks('post-newfile'):
             postNewfileHook()
->>>>>>> ca96eb8b
+
+
+class pic(Macro):
+    """This macro moves the motor of the last scan to the peak position for a
+    given counter. If no counter is given, it selects the first plotted counter
+    from the expconf.
+    """
+
+    param_def = [
+        ['counter', Type.ExpChannel, None, 'name of counter']
+    ]
+
+    def prepare(self, counter):
+        self.stats = self.getEnv('ScanStats')
+        if counter is None:
+            self.counter = self.stats['counter']
+        else:
+            self.counter = counter.getName()
+
+        self.motor_name = self.stats['motor']
+        self.motor = self.getMotion([self.motor_name])
+
+    def run(self, counter):
+        current_pos = self.motor.readPosition()[0]
+        peak = self.stats['stats'][self.counter]['maxpos']
+        self.info('move motor %s from current position\nat %f\nto peak of'
+                  ' counter %s\nat %f' % (self.motor_name, current_pos,
+                                          self.counter, peak))
+        self.motor.move(peak)
+
+
+class cen(Macro):
+    """This macro moves the motor of the last scan to the cen position for a
+    given counter. If no counter is given, it selects the first plotted counter
+    from the expconf.
+    """
+
+    param_def = [
+        ['counter', Type.ExpChannel, None, 'name of counter']
+    ]
+
+    def prepare(self, counter):
+        self.stats = self.getEnv('ScanStats')
+        if counter is None:
+            self.counter = self.stats['counter']
+        else:
+            self.counter = counter.getName()
+
+        self.motor_name = self.stats['motor']
+        self.motor = self.getMotion([self.motor_name])
+
+    def run(self, counter):
+        current_pos = self.motor.readPosition()[0]
+        cen = self.stats['stats'][self.counter]['cen']
+        self.info('move motor %s from current position\nat %f\nto cen of'
+                  ' counter %s\nat %f' % (self.motor_name, current_pos,
+                                          self.counter, cen))
+        self.motor.move(cen)
+
+
+class where(Macro):
+    """This macro shows the current position of the last scanned motor."""
+
+    def prepare(self):
+        self.stats = self.getEnv('ScanStats')
+        self.motor_name = self.stats['motor']
+        self.motor = self.getMotion([self.motor_name])
+
+    def run(self):
+        current_pos = self.motor.readPosition()[0]
+        self.info('motor %s is\nat %f' % (self.motor_name, current_pos))