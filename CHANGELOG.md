--- conflicted
+++ resolved
@@ -33,9 +33,10 @@
   `move`, `count`, etc. (#992)
 * Emulated hardware triggering between dummy counter/timer and trigger/gate elements
   (#1100)
-* Add macro example demonstrating how to add an extra scan column with motor positions
-  shifted to the middle of the scan interval: `ascanct_midtrigger` (#1105)
-<<<<<<< HEAD
+* Macro example demonstrating how to add an extra scan column with motor
+  positions shifted to the middle of the scan interval: `ascanct_midtrigger`
+  (#1105)
+* Auto-deploy to PyPI with Travis (#1113)
 
 ### Changed
 
@@ -45,9 +46,6 @@
   to `{"index": seq<int>, "value": seq<str>}` (SEP2, #775)
 * Default encoding of `ValueBuffer` and `ValueRefBuffer` attributes (SEP2, #775)
   from JSON to pickle
-=======
-* Auto-deploy to PyPI with Travis (#1113)
->>>>>>> 1f8ebb32
 
 ### Fixed
 
@@ -68,7 +66,6 @@
   remotelly (#1099)
 * Pop-up message when expconf configuration changed externally (#1094)
 
-<<<<<<< HEAD
 ### Deprecated
 
 * Datasource Tango attribute, data_source core attributes and data_source
@@ -77,7 +74,7 @@
 ### Removed
 
 * 
-=======
+
 ## [2.7.2] 2019-05-28
 
 ### Fixed
@@ -89,7 +86,6 @@
 * Measurement group configuration `timer` and `monitor` - there are no 
 equivalents, these roles are assigned based on the channel's order per each 
 of the synchronization types: trigger, gate and start (#1090)
->>>>>>> 1f8ebb32
 
 ## [2.7.1] 2019-03-29
 
