#!/usr/bin/env python

##############################################################################
##
# This file is part of Sardana
##
# http://www.sardana-controls.org/
##
# Copyright 2011 CELLS / ALBA Synchrotron, Bellaterra, Spain
##
# Sardana is free software: you can redistribute it and/or modify
# it under the terms of the GNU Lesser General Public License as published by
# the Free Software Foundation, either version 3 of the License, or
# (at your option) any later version.
##
# Sardana is distributed in the hope that it will be useful,
# but WITHOUT ANY WARRANTY; without even the implied warranty of
# MERCHANTABILITY or FITNESS FOR A PARTICULAR PURPOSE.  See the
# GNU Lesser General Public License for more details.
##
# You should have received a copy of the GNU Lesser General Public License
# along with Sardana.  If not, see <http://www.gnu.org/licenses/>.
##
##############################################################################

"""The macroserver submodule. It contains specific part of macroserver"""

__all__ = ['BaseInputHandler', 'BaseDoor', 'BaseMacroServer',
           'registerExtensions']

__docformat__ = 'restructuredtext'

import sys
import time
import uuid
import weakref
import threading
import math
import os.path as osp

from lxml import etree

import PyTango

from taurus import Device, Factory
from taurus.core.taurusmanager import TaurusManager
from taurus.core.taurusbasetypes import TaurusEventType, TaurusSWDevState, \
    TaurusSerializationMode

from taurus.core.util.log import Logger
from taurus.core.util.containers import CaselessDict
from taurus.core.util.codecs import CodecFactory
from taurus.core.util.event import EventGenerator, AttributeEventWait
from taurus.core.tango import TangoDevice
from .macro import MacroInfo, Macro, MacroNode, ParamFactory, \
    RepeatParamNode, SingleParamNode, ParamNode, createMacroNode
from .sardana import BaseSardanaElementContainer, BaseSardanaElement
from .pool import getChannelConfigs
from itertools import izip_longest

CHANGE_EVT_TYPES = TaurusEventType.Change, TaurusEventType.Periodic


def recur_map(fun, data, keep_none=False):
    """Recursive map. Similar to map, but maintains the list objects structure

    :param fun: <callable> the same purpose as in map function
    :param data: <object> the same purpose as in map function
    :param keep_none: <bool> keep None elements without applying fun
    """
    if hasattr(data, "__iter__"):
        return [recur_map(fun, elem, keep_none) for elem in data]
    else:
        if keep_none is True and data is None:
            return data
        else:
            return fun(data)


class Attr(Logger, EventGenerator):

    def __init__(self, dev, name, obj_class, attr):
        self._dev = weakref.ref(dev)
        self._obj_class = obj_class
        self._attr = attr
        self.call__init__(Logger, name)
        event_name = '%s %s' % (dev.getNormalName(), name)
        self.call__init__(EventGenerator, event_name)

        self._attr.addListener(self)

    def eventReceived(self, src, type, evt_value):
        if type == TaurusEventType.Error:
            self.fireEvent(None)
        elif type != TaurusEventType.Config:
            if evt_value:
                self.fireEvent(evt_value.value)
            else:
                self.fireEvent(None)

    def getTaurusAttribute(self):
        return self._attr

    def __getattr__(self, name):
        return getattr(self._attr, name)


class LogAttr(Attr):

    def __init__(self, dev, name, obj_class, attr, max_buff_size=4096):
        self._log_buffer = []
        self._max_buff_size = max_buff_size
        self.call__init__(Attr, dev, name, obj_class, attr)

    def getLogBuffer(self):
        return self._log_buffer

    def clearLogBuffer(self):
        self._log_buffer = []

    def eventReceived(self, src, type, evt_value):
        if type == TaurusEventType.Change:
            if evt_value is None or evt_value.value is None:
                self.fireEvent(None)
            else:
                self._log_buffer.extend(evt_value.value)
                while len(self._log_buffer) > self._max_buff_size:
                    self._log_buffer.pop(0)
                if evt_value:
                    self.fireEvent(evt_value.value)


class BaseInputHandler(object):

    def __init__(self):
        try:
            self._input = raw_input
        except NameError:
            self._input = input

    def input(self, input_data=None):
        if input_data is None:
            input_data = {}
        prompt = input_data.get('prompt')
        ret = dict(input=None, cancel=False)
        try:
            if prompt is None:
                ret['input'] = self._input()
            else:
                ret['input'] = self._input(prompt)
        except:
            ret['cancel'] = True
        return ret

    def input_timeout(self, input_data):
        print "input timeout"


class MacroServerDevice(TangoDevice):
    """A class encapsulating a generic macro server device (usually a
    MacroServer or a Door"""

    def _getEventWait(self):
        if not hasattr(self, '_evt_wait'):
            # create an object that waits for attribute events.
            # each time we use it we have to connect and disconnect to an
            # attribute
            self._evt_wait = AttributeEventWait()
        return self._evt_wait


class ExperimentConfiguration(object):

    def __init__(self, door):
        self._door = door

    def get(self, cache=False):
        door = self._door
        macro_server = door.macro_server
        env = door.getEnvironment()

        ret = dict(ScanDir=env.get('ScanDir'),
                   DataCompressionRank=env.get('DataCompressionRank', 1),
                   PreScanSnapshot=env.get('PreScanSnapshot', []))
        scan_file = env.get('ScanFile')
        if scan_file is None:
            scan_file = []
        elif isinstance(scan_file, (str, unicode)):
            scan_file = [scan_file]
        ret['ScanFile'] = scan_file
        mnt_grps = macro_server.getElementsOfType("MeasurementGroup")
        mnt_grps_names = [mnt_grp.name for mnt_grp in mnt_grps.values()]
        mnt_grps_full_names = mnt_grps.keys()

        active_mnt_grp = env.get('ActiveMntGrp')
        if active_mnt_grp is None and len(mnt_grps):
            active_mnt_grp = mnt_grps_names[0]
            door.putEnvironment('ActiveMntGrp', active_mnt_grp)

        ret['ActiveMntGrp'] = active_mnt_grp
        ret['MntGrpConfigs'] = mnt_grp_configs = CaselessDict()

        if len(mnt_grps) == 0:
            return ret

        mnt_grp_grps = PyTango.Group("grp")
        # use full names cause we may be using a different Tango database
        mnt_grp_grps.add(mnt_grps_full_names)

        codec = CodecFactory().getCodec('json')
        replies = mnt_grp_grps.read_attribute("configuration")
        for mnt_grp, reply in zip(mnt_grps_names, replies):
            try:
                mnt_grp_configs[mnt_grp] = \
                    codec.decode(('json', reply.get_data().value),
                                 ensure_ascii=True)[1]
            except Exception, e:
                from taurus.core.util.log import warning
                warning('Cannot load Measurement group "%s": %s',
                        repr(mnt_grp), repr(e))
        return ret

    def set(self, conf, mnt_grps=None):
        """Sets the ExperimentConfiguration dictionary."""
        env = dict(ScanDir=conf.get('ScanDir'),
                   ScanFile=conf.get('ScanFile'),
                   DataCompressionRank=conf.get('DataCompressionRank', -1),
                   ActiveMntGrp=conf.get('ActiveMntGrp'),
                   PreScanSnapshot=conf.get('PreScanSnapshot'))
        if mnt_grps is None:
            mnt_grps = conf['MntGrpConfigs'].keys()
        self._door.putEnvironments(env)

        codec = CodecFactory().getCodec('json')
        for mnt_grp in mnt_grps:
            try:
                mnt_grp_cfg = conf['MntGrpConfigs'][mnt_grp]
                if mnt_grp_cfg is None:  # a mntGrp to be deleted
                    pool = self._getPoolOfElement(mnt_grp)
                    pool.DeleteElement(mnt_grp)
                else:
                    try:
                        mnt_grp_dev = Device(mnt_grp)
                    except Exception as e:
                        # if the mnt_grp did not already exist, create it now
                        chconfigs = getChannelConfigs(mnt_grp_cfg)
                        chnames, chinfos = zip(*chconfigs)  # unzipping
                        # We assume that all the channels belong to the same
                        # pool!
                        pool = self._getPoolOfElement(chnames[0])
                        pool.createMeasurementGroup([mnt_grp] + list(chnames))
                        mnt_grp_dev = Device(mnt_grp)

                    # TODO when we start using measurement group extension
                    # change the code below with the following:
                    # mnt_grp.setConfiguration(mnt_grp_cfg)

                    data = codec.encode(('', mnt_grp_cfg))[1]
                    mnt_grp_dev.write_attribute('configuration', data)
            except Exception, e:
                from taurus.core.util.log import error
                error(
                    'Could not create/delete/modify Measurement group "%s": '
                    '%s', mnt_grp, repr(e))

    def _getPoolOfElement(self, elementname):
        ms = self._door.macro_server
        einfo = ms.getElementInfo(elementname)
        poolname = einfo.pool
        return ms.getElementInfo(poolname)

#    @property
#    def _pool(self):
#        pooldict = self._door.macro_server.getElementsOfType('Pool')
#        if len(pooldict)==0:
#            raise ValueError('Cannot access the Pool')
#        elif len(pooldict)>1:
#            raise ValueError('Multiple pools are not supported')
#        poolinfo = pooldict.values()[0]
#        return poolinfo


class BaseDoor(MacroServerDevice):
    """ Class encapsulating Door device functionality."""

    On = PyTango.DevState.ON
    Running = PyTango.DevState.RUNNING
    Paused = PyTango.DevState.STANDBY

    Critical = 'Critical'
    Error = 'Error'
    Warning = 'Warning'
    Info = 'Info'
    Output = 'Output'
    Debug = 'Debug'
    Result = 'Result'
    RecordData = 'RecordData'

    BlockStart = '<BLOCK>'
    BlockFinish = '</BLOCK>'

    log_streams = (Error, Warning, Info, Output, Debug, Result)

    # maximum execution time without user interruption
    InteractiveTimeout = 0.1

    def __init__(self, name, **kw):
        self._log_attr = CaselessDict()
        self._block_lines = 0
        self._in_block = False
        self._macro_server = None
        self._running_macros = None
        self._running_macro = None
        self._last_running_macro = None
        self._user_xml = None
        self._ignore_logs = kw.get("ignore_logs", False)
        self._silent = kw.get("silent", True)
        self._debug = kw.get("debug", False)
        self._output_stream = kw.get("output", sys.stdout)
        self._writeLock = threading.Lock()
        self._input_handler = self.create_input_handler()

        self.call__init__(MacroServerDevice, name, **kw)

        self._old_door_state = PyTango.DevState.UNKNOWN
        try:
            self._old_sw_door_state = TaurusSWDevState.Uninitialized
        except RuntimeError:
            # TODO: For Taurus 4 compatibility
            from taurus.core import TaurusDevState
            self._old_sw_door_state = TaurusDevState.Undefined

        self.getStateObj().addListener(self.stateChanged)

        for log_name in self.log_streams:
            tg_attr = self.getAttribute(log_name)
            attr = LogAttr(self, log_name, None, tg_attr)
            if log_name == 'Result':
                attr.subscribeEvent(self.resultReceived, log_name)
            else:
                attr.subscribeEvent(self.logReceived, log_name)
            self._log_attr[log_name] = attr

        input_attr = self.getAttribute("Input")
        input_attr.addListener(self.inputReceived)

        record_data_attr = self.getAttribute('RecordData')
        record_data_attr.addListener(self.recordDataReceived)

        macro_status_attr = self.getAttribute('MacroStatus')
        macro_status_attr.addListener(self.macroStatusReceived)

        self._experiment_configuration = ExperimentConfiguration(self)

    def create_input_handler(self):
        return BaseInputHandler()

    def get_input_handler(self):
        return self._input_handler

    def get_color_mode(self):
        return "NoColor"

    # def macrosChanged(self, s, v, t):
    #    pass

    @property
    def log_start(self):
        if not hasattr(self, "_log_start"):
            import taurus.core.util.console
            if self.get_color_mode() == "NoColor":
                kls = taurus.core.util.console.NoColors
            else:
                kls = taurus.core.util.console.TermColors
            self._log_start = {BaseDoor.Critical: kls.LightRed,
                               BaseDoor.Error: kls.Red,
                               BaseDoor.Info: kls.LightBlue,
                               BaseDoor.Warning: kls.Brown,
                               BaseDoor.Output: kls.Normal,
                               BaseDoor.Debug: kls.DarkGray,
                               BaseDoor.Result: kls.LightGreen}
        return self._log_start

    @property
    def log_stop(self):
        if not hasattr(self, "_log_stop"):
            import taurus.core.util.console
            if self.get_color_mode() == "NoColor":
                kls = taurus.core.util.console.NoColors
            else:
                kls = taurus.core.util.console.TermColors
            self._log_stop = {BaseDoor.Critical: kls.Normal,
                              BaseDoor.Error: kls.Normal,
                              BaseDoor.Info: kls.Normal,
                              BaseDoor.Warning: kls.Normal,
                              BaseDoor.Output: kls.Normal,
                              BaseDoor.Debug: kls.Normal,
                              BaseDoor.Result: kls.Normal}
        return self._log_stop

    def getStateAttr(self):
        return self._state_attr

    @property
    def macro_server(self):
        if self._macro_server is None:
            self._macro_server = self._get_macroserver_for_door()
        return self._macro_server

    def _get_macroserver_for_door(self):
        """Returns the MacroServer device object in the same DeviceServer as
        this door"""
        db = self.factory().getDatabase()
        door_name = self.dev_name()
        server_list = list(db.get_server_list('MacroServer/*'))
        server_list += list(db.get_server_list('Sardana/*'))
        server_devs = None
        for server in server_list:
            server_devs = db.get_device_class_list(server)
            devs, klasses = server_devs[0::2], server_devs[1::2]
            for dev in devs:
                if dev.lower() == door_name:
                    for i, klass in enumerate(klasses):
                        if klass == 'MacroServer':
                            return self.factory().getDevice(devs[i])
        else:
            return None

    def setDebugMode(self, state):
        self._debug = state

    def getDebugMode(self):
        return self._debug

    def setSilent(self, yesno):
        self._silent = yesno

    def isSilent(self):
        return self._silent

    def getLogObj(self, log_name='Debug'):
        return self._log_attr.get(log_name, None)

    def getRunningXML(self):
        return self._user_xml

    def getRunningMacro(self):
        return self._running_macro

    def getLastRunningMacro(self):
        return self._last_running_macro

    def abort(self, synch=True):
        if not synch:
            self.command_inout("AbortMacro")
            return

        evt_wait = AttributeEventWait(self.getAttribute("state"))
        evt_wait.lock()
        try:
            time_stamp = time.time()
            self.command_inout("AbortMacro")
            evt_wait.waitEvent(self.Running, equal=False, after=time_stamp,
                               timeout=self.InteractiveTimeout)
        finally:
            evt_wait.unlock()
            evt_wait.disconnect()

    def stop(self, synch=True):
        if not synch:
            self.command_inout("StopMacro")
            return

        evt_wait = AttributeEventWait(self.getAttribute("state"))
        evt_wait.lock()
        try:
            time_stamp = time.time()
            self.command_inout("StopMacro")
            evt_wait.waitEvent(self.Running, equal=False, after=time_stamp,
                               timeout=self.InteractiveTimeout)
        finally:
            evt_wait.unlock()
            evt_wait.disconnect()

    def _clearRunMacro(self):
        # Clear the log buffer
        map(LogAttr.clearLogBuffer, self._log_attr.values())
        self._running_macros = None
        self._running_macro = None
        self._user_xml = None
        self._block_lines = 0

    def _createMacroXml(self, macro_name, macro_params):
        """The best effort creation of the macro XML object. It tries to
        convert flat list of string parameter values to the correct macro XML
        object. The cases that can not be converted are:
            * repeat parameter containing repeat parameters
            * two repeat parameters
            * repeat parameter that is not the last parameter

        :param macro_name: (str) macro name
        :param macro_params: (sequence[str]) list of parameter values

        :return (lxml.etree._Element) macro XML element
        """
        macro_info = self.macro_server.getMacroInfoObj(macro_name)
        params_def = macro_info.parameters
        macro_node = createMacroNode(macro_name, params_def, macro_params)
        return macro_node.toXml()

    def preRunMacro(self, obj, parameters):
        self._clearRunMacro()

        xml_root = None
        if isinstance(obj, (str, unicode)):
            if obj.startswith('<') and not parameters:
                xml_root = etree.fromstring(obj)
            else:
                macros = []
                if len(parameters) == 0:
                    macros_strs = obj.split('\n')
                    for m in macros_strs:
                        pars = m.split()
                        macros.append((pars[0], pars[1:]))
                else:
                    parameters = recur_map(str, parameters)
                    macros.append((obj, parameters))
                xml_root = xml_seq = etree.Element('sequence')
                for m in macros:
                    macro_name = m[0]
                    macro_params = m[1]
                    xml_macro = self._createMacroXml(macro_name, macro_params)
                    xml_macro.set('id', str(uuid.uuid1()))
                    xml_seq.append(xml_macro)
        elif etree.iselement(obj):
            xml_root = obj
        else:
            raise TypeError('obj must be a string or a etree.Element')

        self._running_macros = {}
        for macro_xml in xml_root.xpath('//macro'):
            id, name = macro_xml.get('id'), macro_xml.get('name')
            self._running_macros[id] = Macro(self, name, id, macro_xml)
        return xml_root

    def postRunMacro(self, result, synch):
        pass

    def runMacro(self, obj, parameters=[], synch=False):
        self._user_xml = self.preRunMacro(obj, parameters)
        result = self._runMacro(self._user_xml, synch=synch)
        return self.postRunMacro(result, synch)

    def _runMacro(self, xml, synch=False):
        if not synch:
            return self.command_inout("RunMacro", [etree.tostring(xml)])
        timeout = self.InteractiveTimeout
        evt_wait = self._getEventWait()
        evt_wait.connect(self.getAttribute("state"))
        evt_wait.lock()
        try:
            evt_wait.waitEvent(self.Running, equal=False, timeout=timeout)
            ts = time.time()
            result = self.command_inout("RunMacro", [etree.tostring(xml)])
            evt_wait.waitEvent(self.Running, after=ts, timeout=timeout)
            if synch:
                evt_wait.waitEvent(self.Running, equal=False, after=ts,
                                   timeout=timeout)
        finally:
            self._clearRunMacro()
            evt_wait.unlock()
            evt_wait.disconnect()
        return result

    def stateChanged(self, s, t, v):
        # In contrary to the Taurus3 the Taurus4 raises exceptions when the
        # device server is getting down and we try to retrieve the state.
        # In this case provide the same behavior as Taurus3 - assign None to
        # the old state
        try:
            self._old_door_state = self.getState()
        except PyTango.DevFailed:
            self._old_door_state = None
        try:
            self._old_sw_door_state = self.getSWState()
        except:
            # TODO: For Taurus 4 compatibility
            self._old_sw_door_state = self.state

    def resultReceived(self, log_name, result):
        """Method invoked by the arrival of a change event on the Result
        attribute"""
        if self._ignore_logs or self._running_macro is None:
            return
        self._running_macro.setResult(result)
        return result

    def putEnvironment(self, name, value):
        self.macro_server.putEnvironment(name, value)

    def putEnvironments(self, obj):
        self.macro_server.putEnvironments(obj)

    setEnvironment = putEnvironment
    setEnvironments = putEnvironments

    def getEnvironment(self, name=None):
        return self.macro_server.getEnvironment(name=name)

    def inputReceived(self, s, t, v):
        if t not in CHANGE_EVT_TYPES:
            return
        if v is None or self._running_macros is None:
            return
        input_data = CodecFactory().decode(('json', v.value))
        self.processInput(input_data)

    def processInput(self, input_data):
        TaurusManager().addJob(self._processInput, None, input_data)

    def _processInput(self, input_data):
        input_type = input_data['type']
        if input_type == 'input':
            result = self._input_handler.input(input_data)
            if result['input'] is '' and 'default_value' in input_data:
                result['input'] = input_data['default_value']
            result = CodecFactory().encode('json', ('', result))[1]
            self.write_attribute('Input', result)
        elif input_type == 'timeout':
            self._input_handler.input_timeout(input_data)

    def recordDataReceived(self, s, t, v):
        if t not in CHANGE_EVT_TYPES:
            return
        return self._processRecordData(v)

    def _processRecordData(self, data):
        if data is None or data.value is None:
            return
        # make sure we get it as string since PyTango 7.1.4 returns a buffer
        # object and json.loads doesn't support buffer objects (only str)
        data = map(str, data.value)

        size = len(data[1])
        if size == 0:
            return
        format = data[0]
        codec = CodecFactory().getCodec(format)
        data = codec.decode(data)
        return data

    def processRecordData(self, data):
        pass

    def macroStatusReceived(self, s, t, v):
        if v is None or self._running_macros is None:
            return
        if t not in CHANGE_EVT_TYPES:
            return

        # make sure we get it as string since PyTango 7.1.4 returns a buffer
        # object and json.loads doesn't support buffer objects (only str)
        v = map(str, v.value)
        if not len(v[1]):
            return
        format = v[0]
        codec = CodecFactory().getCodec(format)

        # make sure we get it as string since PyTango 7.1.4 returns a buffer
        # object and json.loads doesn't support buffer objects (only str)
        v[1] = str(v[1])
        fmt, data = codec.decode(v)
        for macro_status in data:
            id = macro_status.get('id')
            macro = self._running_macros.get(id)
            self._last_running_macro = self._running_macro = macro
            # if we don't have the ID it's because the macro is running a
            # submacro or another client is connected to the same door (shame
            #  on him!) and executing a macro we discard this event
            if macro is not None:
                macro.__dict__.update(macro_status)
        return data

    def logReceived(self, log_name, output):
        if not output or self._silent or self._ignore_logs:
            return

        if log_name == self.Debug and not self._debug:
            return

        o = self.log_start[log_name]
        for line in output:
            if not self._debug:
                if line == self.BlockStart:
                    self._in_block = True
                    for i in xrange(self._block_lines):
                        # erase current line, up one line, erase current line
                        o += '\x1b[2K\x1b[1A\x1b[2K'
                    self._block_lines = 0
                    continue
                elif line == self.BlockFinish:
                    self._in_block = False
                    continue
                else:
                    if self._in_block:
                        self._block_lines += 1
                    else:
                        self._block_lines = 0
            o += "%s\n" % line

        o += self.log_stop[log_name]
        self.write(o)

    def write(self, msg, stream=None):
        if self.isSilent():
            return
        msg = msg.encode('utf-8')
        self._output_stream = sys.stdout
        out = self._output_stream
        if stream is not None:
            start, stop = self.log_start.get(stream), self.log_stop.get(stream)
            if start is not None and stop is not None:
                out.write(start)
                out.write(msg)
                out.write(stop)
                out.flush()
                return
        out.write(msg)
        out.flush()

    def writeln(self, msg='', stream=None):
        self.write("%s\n" % msg, stream=stream)

    def getExperimentConfigurationObj(self):
        return self._experiment_configuration

    def getExperimentConfiguration(self):
        return self._experiment_configuration.get()

    def setExperimentConfiguration(self, config, mnt_grps=None):
        self._experiment_configuration.set(config, mnt_grps=mnt_grps)


class UnknownMacroServerElementFormat(Exception):
    pass


class MacroPath(object):

    def __init__(self, ms):
        self._ms = weakref.ref(ms)
        self.refresh()

    def refresh(self):
        self.macro_path = mp = self._ms().get_property("MacroPath")[
            "MacroPath"]
        self.base_macro_path = osp.commonprefix(self.macro_path)
        self.rel_macro_path = [osp.relpath for p in mp, self.base_macro_path]


class Environment(dict):

    def __init__(self, macro_server):
        dict.__setattr__(self, "_macro_server_", weakref.ref(macro_server))

    def __setattr__(self, key, value):
        ms = self._macro_server_()
        if ms is not None:
            ms.putEnvironment(key, value)

    def __getattr__(self, key):
        return self[key]

    def __delattr__(self, key):
        ms = self._macro_server_()
        if ms is not None:
            ms.removeEnvironment(key)

    def __dir__(self):
        return [key for key in self.keys() if not key.startswith("_")]


class BaseMacroServer(MacroServerDevice):
    """Class encapsulating Macro Server device functionality."""

    def __init__(self, name, **kw):
        self._env = Environment(self)
        self._elements = BaseSardanaElementContainer()
        self.call__init__(MacroServerDevice, name, **kw)

        attr = self.getAttribute("Elements")
        attr.setSerializationMode(TaurusSerializationMode.Serial)
        attr.addListener(self.on_elements_changed)
        attr.setSerializationMode(TaurusSerializationMode.Concurrent)

        attr = self.getAttribute('Environment')
        attr.setSerializationMode(TaurusSerializationMode.Serial)
        attr.addListener(self.on_environment_changed)
        attr.setSerializationMode(TaurusSerializationMode.Concurrent)

    NO_CLASS_TYPES = 'ControllerClass', 'ControllerLibrary', \
                     'MacroLibrary', 'Instrument', 'Meta', 'ParameterType'

    def on_environment_changed(self, evt_src, evt_type, evt_value):
        try:
            return self._on_environment_changed(evt_src, evt_type, evt_value)
        except Exception:
            self.error("Exception occurred processing environment")
            self.error("Details:", exc_info=1)
            return set(), set(), set()

    def _on_environment_changed(self, evt_src, evt_type, evt_value):
        ret = added, removed, changed = set(), set(), set()
        if evt_type not in CHANGE_EVT_TYPES:
            return ret

        env = CodecFactory().decode(evt_value.value)

        for key, value in env.get('new', {}).items():
            self._addEnvironment(key, value)
            added.add(key)
        for key in env.get('del', []):
            self._removeEnvironment(key)
            removed.add(key)
        for key, value in env.get('change', {}).items():
            self._removeEnvironment(key)
            self._addEnvironment(key, value)
            changed.add(key)
        return ret

    def _addEnvironment(self, key, value):
        self._env[key] = value

    def _removeEnvironment(self, key):
        try:
            self._env.pop(key)
        except KeyError:
            pass

    def putEnvironment(self, name, value):
        self.putEnvironments({name: value})

    def putEnvironments(self, obj):
        obj = dict(new=obj)
        codec = CodecFactory().getCodec('pickle')
        self.write_attribute('Environment', codec.encode(('', obj)))

    setEnvironment = putEnvironment
    setEnvironments = putEnvironments

    def getEnvironment(self, name=None):
        if name is None:
            return self._env
        else:
            return self._env[name]

    def removeEnvironment(self, key):
        keys = key,
        return self.removeEnvironments(keys)

    def removeEnvironments(self, keys):
        obj = {'del': keys}
        codec = CodecFactory().getCodec('pickle')
        self.write_attribute('Environment', codec.encode(('', obj)))

    def getObject(self, element_info):
        elem_type = element_info.getType()
        if elem_type in self.NO_CLASS_TYPES:
            obj = object()
        elif "MacroCode" in element_info.interfaces:
            obj = self._createMacroClassObject(element_info)
        else:
            obj = self._createDeviceObject(element_info)
        return obj

    def _createMacroClassObject(self, element_info):
        return MacroInfo(from_json=element_info._data)

    def _createDeviceObject(self, element_info):
        # TODO: For Taurus 4 compatibility
        name = "tango://%s" % element_info.full_name
        return Factory().getDevice(name)

    def on_elements_changed(self, evt_src, evt_type, evt_value):
        try:
            return self._on_elements_changed(evt_src, evt_type, evt_value)
        except Exception:
            self.error("Exception occurred processing elements")
            self.error("Details:", exc_info=1)
            return set(), set(), set()

    def _on_elements_changed(self, evt_src, evt_type, evt_value):
        ret = added, removed, changed = set(), set(), set()
        if evt_type not in CHANGE_EVT_TYPES:
            return ret
        try:
            elems = CodecFactory().decode(evt_value.value, ensure_ascii=True)
        except:
            self.error("Could not decode element info format=%s len=%s",
                       evt_value.value[0], len(evt_value.value[1]))
            return ret

        for element_data in elems.get('new', ()):
            element_data['manager'] = self
            element = self._addElement(element_data)
            added.add(element)
        for element_data in elems.get('del', ()):
            element = self._removeElement(element_data)
            removed.add(element)
        for element_data in elems.get('change', ()):
            element = self._removeElement(element_data)
            element_data['manager'] = self
            element = self._addElement(element_data)
            changed.add(element)
        return ret

    def _addElement(self, element_data):
        element = BaseSardanaElement(**element_data)
        self.getElementsInfo().addElement(element)
        return element

    def _removeElement(self, element_data):
        full_name = element_data['full_name']
        element = self.getElementInfo(full_name)
        self.getElementsInfo().removeElement(element)
        return element

    def getElementsInfo(self):
        return self._elements

    def getElements(self):
        return self.getElementsInfo().getElements()

    def getElementInfo(self, name):
        return self.getElementsInfo().getElement(name)

    def getElementNamesOfType(self, elem_type):
        return self.getElementsInfo().getElementNamesOfType(elem_type)

    def getElementNamesWithInterface(self, interface):
        return self.getElementsInfo().getElementNamesWithInterface(interface)

    def getElementsWithInterface(self, interface):
        return self.getElementsInfo().getElementsWithInterface(interface)

    def getElementsWithInterfaces(self, interfaces):
        return self.getElementsInfo().getElementsWithInterfaces(interfaces)

    def getElementsOfType(self, elem_type):
        return self.getElementsInfo().getElementsOfType(elem_type)

    def getElementsOfTypes(self, elem_types):
        elems = CaselessDict()
        for elem_type in elem_types:
            elems.update(self.getElementsOfType(elem_type))
        return elems

    def getInterfaces(self):
        return self.getElementsInfo().getInterfaces()

    def getExpChannelElements(self):
        channel_types = "CTExpChannel", "ZeroDExpChannel", "OneDExpChannel", \
            "TwoDExpChannel", "PseudoCounter"
        return self.getElementsOfTypes(channel_types)

    # -~-~-~-~-~-~-~-~-~-~-~-~-~-~-~-~-~-~-~-~-~-~-~-~-~-~-~-~-~-~-~-~-~-~-~-
    # Macro API
    # -~-~-~-~-~-~-~-~-~-~-~-~-~-~-~-~-~-~-~-~-~-~-~-~-~-~-~-~-~-~-~-~-~-~-~-

    def getMacros(self):
        iname = 'MacroCode'
        return dict(self.getElementsInfo().getElementsWithInterface(iname))

    def getMacroInfoObj(self, macro_name):
        iname = 'MacroCode'
<<<<<<< HEAD
        return self.getElementsInfo().getElementWithInterface(macro_name,
                                                              iname)
=======
        return self.getElementsInfo().getElementWithInterface(macro_name, iname)
>>>>>>> f487b198

    def getMacroStrList(self):
        return self.getElementNamesWithInterface('MacroCode')

    def getMacroNodeObj(self, macro_name):
        """
        This method retrieves information about macro from MacroServer
        and creates MacroNode object, filled with all information about
        parameters.

        :param macro_name: (str) macro name

        :return: (MacroNode)

        See Also: fillMacroNodeAddidtionalInfos
        """

        macroInfoObj = self.getMacroInfoObj(macro_name)
        if macroInfoObj is None:
            return
        # fill macro parameters
        paramsInfo = macroInfoObj.parameters
        macroNode = MacroNode(name=macro_name, params_def=paramsInfo)
        hasParams = bool(len(paramsInfo))
        macroNode.setHasParams(hasParams)
        # fill allowed hook places
        allowedHookPlaces = []
        hints = macroInfoObj.hints
        if hints is not None:
            for hook in hints.get('allowsHooks', []):
                allowedHookPlaces.append(str(hook))
        macroNode.setAllowedHookPlaces(allowedHookPlaces)
        return macroNode

    def validateMacroName(self, macroName):
        macroInfo = self.getElementInfo(macroName)
        if macroInfo is None:
            raise Exception(
                "%s macro does not exist in this sardana system." % macroName)
        elif macroInfo.type != 'MacroClass':
            raise Exception("%s element is not a macro." % macroName)
        return True

    def validateMacroNode(self, macroNode):
        paramNodes = macroNode.children()
        for paramNode in paramNodes:
            self.validateParamNode(paramNode)
        return True

    def validateParamNode(self, paramNode):
        assert isinstance(paramNode, ParamNode)
        if isinstance(paramNode, SingleParamNode):
            self.validateSingleParam(paramNode)
        else:
            self.validateRepeatParam(paramNode)
        return True

    def validateSingleParam(self, singleParamNode):
        name = singleParamNode.name()
        type = singleParamNode.type()
        value = singleParamNode.value()

        if type == "Boolean":
            pass
        elif type == "Env":
            pass
        elif type == "File":
            pass
        elif type == "Filename":
            pass
        elif type == "MotorParam":
            pass
        elif type == "String":
            pass
        elif type == "User":
            pass
        elif type == "MotorParam":
            pass
        elif type == "Integer":
            int(value)
            min = singleParamNode.min()
            max = singleParamNode.max()
            if min is not None and value < min:
                raise Exception(
                    "%s parameter value: %s is below minimum allowed value."
                    % (name, value))
            if max is not None and value > max:
                raise Exception(
                    "%s parameter value: %s is above maximum allowed value."
                    % (name, value))
        elif type == "Float":
            float(value)
            min = singleParamNode.min()
            max = singleParamNode.max()
            if min is not None and value < min:
                raise Exception(
                    "%s parameter value: %s is below minimum allowed value."
                    % (name, value))
            if max is not None and value > max:
                raise Exception(
                    "%s parameter value: %s is above maximum allowed value."
                    % (name, value))
        else:
            allowedInterfaces = self.getInterfaces().keys()
            if type not in allowedInterfaces:
                raise Exception(
                    "No element with %s interface exist in this sardana "
                    "system." % type)
            allowedValues = self.getElementNamesWithInterface(type)
            if value not in allowedValues:
                raise Exception(
                    "%s element with %s interface does not exist in this "
                    "sardana system." % (value, type))
        return True

    def validateRepeatParam(self, repeatParamNode):
        paramName = repeatParamNode.name()
        if repeatParamNode.isBelowMin():
            raise Exception(
                "%s param repeats has not enough repeats." % (paramName))
        if repeatParamNode.isAboveMax():
            raise Exception(
                "%s param repeat has too many repeats." % (paramName))
        repetitions = repeatParamNode.children()
        for repeat in repetitions:
            params = repeat.children()
            for param in params:
                if isinstance(param, SingleParamNode):
                    self.validateSingleParam(param)
                else:
                    self.validateRepeatParam(param)
        return True

    def fillMacroNodeAdditionalInfos(self, macroNode):
        """
        This method fills macroNode information which couldn't be stored
        in XML file.

        :param macroNode: (MacroNode) macro node obj populated from XML
        information

        See Also: getMacroNodeObj
        """
        macroName = macroNode.name()
        macroInfoObj = self.getMacroInfoObj(macroName)
        if macroInfoObj is None:
            raise Exception(
                "It was not possible to get information about %s macro.\n "
                "Check if MacroServer is alive and if this macro exist." %
                macroName)
        allowedHookPlaces = []
        hints = macroInfoObj.hints or {}
        for hook in hints.get("allowsHooks", []):
            allowedHookPlaces.append(str(hook))
        macroNode.setAllowedHookPlaces(allowedHookPlaces)
        hasParams = macroInfoObj.hasParams()
        macroNode.setHasParams(hasParams)
        if hasParams:
            paramList = macroInfoObj.getParamList()
            for paramNode, paramInfo in zip(macroNode.params(), paramList):
                self.__fillParamNodeAdditionalInfos(paramNode, paramInfo)

    def __fillParamNodeAdditionalInfos(self, paramNode, paramInfo):
        """
        This is a protected method foreseen to use only internally by
        fillMacroNodeAdditionaInfos, to be called for every param node obj."""
        type = paramInfo.get('type')
        paramNode.setDescription(str(paramInfo.get("description")))
        min = paramInfo.get("min")
        paramNode.setMin(min)
        max = paramInfo.get("max")
        paramNode.setMax(max)
        if isinstance(type, list):
            paramNode.setParamsInfo(type)
            for repeatNode in paramNode.children():
                for internalParamNode, internalParamInfo in zip(
                        repeatNode.children(), type):
                    self.__fillParamNodeAdditionalInfos(
                        internalParamNode, internalParamInfo)
        else:
            paramNode.setType(str(type))
            paramNode.setDefValue(str(paramInfo.get("default_value")))

    def recreateFullMacroParams(self, macroNode):
        """
        This is the macro the recreate a full Macro params whrn the params
        are in plain text.

        :param macroNode:
        :return:
        """
        macro_name = macroNode.name()
        self.validateMacroName(macro_name)
        macroInfoObj = self.getMacroInfoObj(macro_name)
        if macroInfoObj is None:
            raise Exception(
                "It was not possible to get information about %s "
                "macro.\nCheck if MacroServer is alive and if this macro "
                "exist." % macro_name)
        allowedHookPlaces = []
        hints = macroInfoObj.hints or {}
        for hook in hints.get("allowsHooks", []):
            allowedHookPlaces.append(str(hook))
        macroNode.setAllowedHookPlaces(allowedHookPlaces)
        hasParams = macroInfoObj.hasParams()
        macroNode.setHasParams(hasParams)
        if not hasParams:
            return
        paramInfosList = macroInfoObj.getParamList()
        paramNodes = macroNode.params()

        # Check if the params are new interface syntax
        new_interface = False
        for paramNode in paramNodes:
            if isinstance(paramNode, RepeatParamNode):
                new_interface = True
                break

        if not new_interface:
            # Old param repeat interface
            # reconstruct the ParamNodes to use the the new interface.

            msg_error = 'Error in syntax, you should use new param ' \
                        'repeat interface.'
            flg = False
            for idx, paramInfo in enumerate(paramInfosList):
                paramType = paramInfo.get('type')
                if isinstance(paramType, list):
                    flg = True
                    if idx != len(paramInfosList)-1:
                        raise ValueError(msg_error)
            if flg:
                new_param_nodes = []

                # Complete the Single paramNodes.
                for i in range(len(paramInfosList)-1):
                    new_param_nodes.append(paramNodes.pop[0])

                # Take the paramInfo if the RepeatParam
                paramInfo = paramInfosList[-1]['type']

                # check if there are param repeat inside the param repeat
                for paramType in paramInfo:
                    if isinstance(paramType, list):
                        raise ValueError(msg_error)

                newParamsRepeats = []
                params_per_repeat = float(len(paramNodes))/len(paramInfo)
                params_per_repeat = int(math.ceil(params_per_repeat))
                # Regenerate from old Interface to new one Interface
                if params_per_repeat > 0:
                    for idx in range(params_per_repeat):
                        repeat = []
                        for i in range(len(paramInfo)):
                            if len(paramNodes) > 0:
                                repeat.append(paramNodes.pop(0).value())
                            else:
                                value = paramInfo[i]['default_value']
                                if value is None:
                                    raise ValueError(msg_error)
                                repeat.append(value)
                        newParamsRepeats.append(repeat)

                    # Create a new RepeatParamNode with the new params config
                    new_param_nodes.append(ParamFactory(newParamsRepeats,
                                                        macroNode))
                paramNodes = new_param_nodes

        newParamNodes = []
        # New param repeat API
        for paramInfo, paramNode in izip_longest(paramInfosList, paramNodes):

            if paramNode is None:
                paramNode = ParamFactory(paramInfo, macroNode)
            else:
                self.__fillParamNodesValues(paramInfo, paramNode)
            newParamNodes.append(paramNode)
        macroNode.setParams(newParamNodes)

    def __fillParamNodesValues(self, paramInfo, paramNode):
        """
        This is a protected method foreseen to use only internally by
        __fillParamNodesValues, to be called for every param node obj.

        :param paramInfo, paramNode:
        :return:

        """

        paramType = paramInfo.get('type')
        paramNode.setDescription(str(paramInfo.get("description")))
        min = paramInfo.get("min")
        paramNode.setMin(min)
        max = paramInfo.get("max")
        paramNode.setMax(max)
        paramNode.setName(paramInfo['name'])
        if isinstance(paramType, list):
            for repeatNode in paramNode.children():
                children = repeatNode.children()
                for child, paramT in izip_longest(children,
                                                  paramType):
                    if child is None:
                        node = ParamFactory(paramT, repeatNode)
                        repeatNode.insertChild(node)
                    else:
                        self.__fillParamNodesValues(paramT, child)

        else:
            paramNode.setType(str(paramType))
            paramNode.setDefValue(str(paramInfo.get("default_value")))

    def printTree(self, nodes, tabs=0):
        tabs = tabs + 1
        for node in nodes:
            print ('\t'*tabs) + str(type(node)) + str(node)
            if isinstance(node, SingleParamNode):
                pass
            else:
                nodes = node.children()
                self.printTree(nodes, tabs)

    def __recreateParamNodeAdditionalInfos(self, paramNode, paramInfo):
        """
        This is a protected method foreseen to use only internally by
        fillMacroNodeAdditionaInfos, to be called for every param node obj."""
        paramType = paramInfo.get('type')
        min = paramInfo.get("min")
        max = paramInfo.get("max")
        paramNode.setMin(min)
        paramNode.setMax(max)
        paramNode.setDescription(str(paramInfo.get("description")))

        if isinstance(paramType, list):
            paramNode.setParamsInfo(paramType)
            for repeatNode in paramNode.children():
                for internalParamNode, internalParamInfo in zip(
                        repeatNode.children(), paramType):
                    self.__recreateParamNodeAdditionalInfos(
                        internalParamNode, internalParamInfo)
        else:
            paramNode.setType(paramType)
            paramNode.setDefValue(str(paramInfo.get("default_value")))

    def getMacroPathObj(self, cache=False):
        if not hasattr(self, "_macro_path"):
            self._macro_path = MacroPath(self)
        elif not cache:
            self._macro_path.refresh()
        return self._macro_path


def registerExtensions():
    """Registers the macroserver extensions in the
    :class:`taurus.core.tango.TangoFactory`"""
    factory = Factory('tango')
    factory.registerDeviceClass('MacroServer', BaseMacroServer)
    factory.registerDeviceClass('Door', BaseDoor)


def unregisterExtensions():
    """Registers the macroserver extensions in the
    :class:`taurus.core.tango.TangoFactory`"""
    factory = Factory('tango')
    factory.unregisterDeviceClass('MacroServer')
    factory.unregisterDeviceClass('Door')<|MERGE_RESOLUTION|>--- conflicted
+++ resolved
@@ -973,13 +973,8 @@
 
     def getMacroInfoObj(self, macro_name):
         iname = 'MacroCode'
-<<<<<<< HEAD
         return self.getElementsInfo().getElementWithInterface(macro_name,
                                                               iname)
-=======
-        return self.getElementsInfo().getElementWithInterface(macro_name, iname)
->>>>>>> f487b198
-
     def getMacroStrList(self):
         return self.getElementNamesWithInterface('MacroCode')
 
