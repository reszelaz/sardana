--- conflicted
+++ resolved
@@ -49,11 +49,7 @@
   # run flake8 check on all python files in the project
   - if [ $TEST == "flake8" ]; then ci/flake8_diff.sh; fi
   # run the full testsuite
-<<<<<<< HEAD
-  - if [ $TEST == "testsuite" ]; then docker exec sardana-test xvfb-run -s '-screen 0 1920x1080x24' sardanatestsuite; fi
-=======
-  - if [ $TEST == "testsuite" ]; then docker exec -t sardana-test /bin/bash -c "pytest /usr/local/lib/python3.5/dist-packages/sardana-*.egg/sardana"; fi
->>>>>>> 38b9620c
+  - if [ $TEST == "testsuite" ]; then docker exec sardana-test xvfb-run -s '-screen 0 1920x1080x24' /bin/bash -c "pytest /usr/local/lib/python3.5/dist-packages/sardana-*.egg/sardana"; fi
   # build docs
   - if [ $TEST == "doc" ]; then docker exec -t sardana-test /bin/bash -c "cd /sardana ; sphinx-build -W doc/source/ build/sphinx/html" ; fi
   - if [ $TEST == "doc" ]; then docker exec -t sardana-test /bin/bash -c "touch /sardana/build/sphinx/html/.nojekyll" ; fi
