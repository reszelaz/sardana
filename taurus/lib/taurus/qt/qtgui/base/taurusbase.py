#!/usr/bin/env python
# -*- coding: utf-8 -*-

#############################################################################
##
## This file is part of Taurus, a Tango User Interface Library
## 
## http://www.tango-controls.org/static/taurus/latest/doc/html/index.html
##
## Copyright 2011 CELLS / ALBA Synchrotron, Bellaterra, Spain
## 
## Taurus is free software: you can redistribute it and/or modify
## it under the terms of the GNU Lesser General Public License as published by
## the Free Software Foundation, either version 3 of the License, or
## (at your option) any later version.
## 
## Taurus is distributed in the hope that it will be useful,
## but WITHOUT ANY WARRANTY; without even the implied warranty of
## MERCHANTABILITY or FITNESS FOR A PARTICULAR PURPOSE.  See the
## GNU Lesser General Public License for more details.
## 
## You should have received a copy of the GNU Lesser General Public License
## along with Taurus.  If not, see <http://www.gnu.org/licenses/>.
##
#############################################################################

"""This module provides the set of base classes from which the Qt taurus widgets
should inherit to be considered valid taurus widgets."""

__all__ = ["TaurusBaseComponent", "TaurusBaseWidget", "TaurusBaseWritableWidget"]

__docformat__ = 'restructuredtext'

import sys

import PyTango

from taurus.qt import Qt

import taurus
from taurus.core.util import eventfilters
from taurus.core.taurusbasetypes import TaurusElementType, TaurusEventType
from taurus.core.taurusattribute import TaurusAttribute
from taurus.core.taurusdevice import TaurusDevice
from taurus.core.taurusconfiguration import TaurusConfiguration
from taurus.core.tauruslistener import TaurusListener, TaurusExceptionListener
from taurus.core.taurusoperation import WriteAttrOperation
from taurus.qt.qtcore.configuration import BaseConfigurableClass
from taurus.qt.qtcore.mimetypes import TAURUS_ATTR_MIME_TYPE, TAURUS_DEV_MIME_TYPE, TAURUS_MODEL_MIME_TYPE
from taurus.qt.qtgui.util import ActionFactory

DefaultNoneValue = "-----"

TTANGO_TO_TQT = {
    str                        : 'QString',
    int                        : 'int',
    long                       : 'long',
    float                      : 'float',
    bool                       : 'bool',
    list                       : 'QList',
    tuple                      : 'QList',
    dict                       : 'QMap',
    PyTango.ArgType.DevDouble          : 'float',
    PyTango.ArgType.DevFloat           : 'float',
    PyTango.ArgType.DevLong            : 'int',
    PyTango.ArgType.DevShort           : 'int',
    PyTango.ArgType.DevBoolean         : 'bool',
    PyTango.ArgType.DevUChar           : 'int',
    PyTango.ArgType.DevState           : 'int',
    PyTango.ArgType.DevString          : 'QString',
    PyTango.ArgType.DevULong           : 'int',
    PyTango.ArgType.DevLong64          : 'long',
    PyTango.ArgType.DevULong64         : 'long',
    PyTango.ArgType.DevUShort          : 'int',
    PyTango.ArgType.DevVarBooleanArray : 'QList',
    PyTango.ArgType.DevVarCharArray    : 'QList',
    PyTango.ArgType.DevVarDoubleArray  : 'QList',
    PyTango.ArgType.DevVarFloatArray   : 'QList',
    PyTango.ArgType.DevVarLongArray    : 'QList',
    PyTango.ArgType.DevVarLong64Array  : 'QList',
    PyTango.ArgType.DevVarShortArray   : 'QList',
    PyTango.ArgType.DevVarStringArray  : 'QList',
    PyTango.ArgType.DevVarULongArray   : 'QList',
    PyTango.ArgType.DevVarUShortArray  : 'QList',
}

class TaurusBaseComponent(TaurusListener, BaseConfigurableClass):
    """A generic Taurus component.
       
       .. note:: 
           Any class which inherits from TaurusBaseComponent is expected to also
           inherit from QObject (or from a QObject derived class) If this is not
           fullfilled, at least the class should reimplement the :meth:`getSignaller`
           method to return a QObject to be used for emitting and connecting
           signals.
    """
    _modifiableByUser = False
    _showQuality = True
    
    def __init__(self, name, parent=None, designMode=False):
        """Initialization of TaurusBaseComponent"""
        self.modelObj = None
        self.modelName = ''
        self.noneValue = DefaultNoneValue
        self._designMode = designMode
        self.call__init__(TaurusListener, name, parent)
        
        BaseConfigurableClass.__init__(self)
        
        self.taurusMenu = None
        self.taurusMenuData = ''
        
        # attributes storing property values
        self._localModelName = ''
        self._useParentModel = False
        self._showText = True
        self._attached = False
        self._dangerMessage = ""
        self._isDangerous = False
        self._forceDangerousOperations = False
        self._eventFilters = []
        self._isPaused = False
        self._operations = []
        self._modelInConfig = False
        self._autoProtectOperation = True
        
        if parent != None and hasattr(parent, "_exception_listener"):
            self._exception_listener = parent._exception_listener
        else:
            self._exception_listener = set([TaurusExceptionListener()])
        
        #register configurable properties
        self.registerConfigProperty(self.isModifiableByUser, self.setModifiableByUser, "modifiableByUser")
        self.registerConfigProperty(self.getModelInConfig, self.setModelInConfig, "ModelInConfig")
        self.resetModelInConfig()

    def getSignaller(self):
        '''
        Reimplement this method if your derived class does not inherit from
        QObject. The return value should be a permanent object capable of
        emitting Qt signals. See :class:`TaurusImageItem` as an example
        '''
        return self

    def deleteLater(self):
        '''Reimplements the Qt.QObject deleteLater method to ensure that the
        this object stops listening its model.'''
        self.setUseParentModel(False)
        self.resetModel()
        Qt.QObject.deleteLater(self)

    #-~-~-~-~-~-~-~-~-~-~-~-~-~-~-~-~-~-~-~-~-~-~-~-~-~-~-~-~-~-~-~-~-~-~-~-~-~-
    # Utility methods
    #-~-~-~-~-~-~-~-~-~-~-~-~-~-~-~-~-~-~-~-~-~-~-~-~-~-~-~-~-~-~-~-~-~-~-~-~-~-

    
    def getTaurusManager(self):
        """Returns the the taurus manager singleton. This is just a helper method.
        It is the equivalent of doing::
            
            import taurus
            manager = taurus.Manager()
        
        :return: (taurus.core.taurusmanager.TaurusManager) the TaurusManager
        """
        return taurus.Manager()
    
    def getTaurusFactory(self, scheme=None):
        """Returns the the taurus factory singleton for the given scheme.
        This is just a helper method. It is the equivalent of doing::

            import taurus
            factory = taurus.Factory(scheme)
        
        :param scheme: (str or None) the scheme. None defaults to 'tango'.
        
        :return: (taurus.core.taurusfactory.TaurusFactory) the TaurusFactory
        """
        return taurus.Factory(scheme)
    
    #-~-~-~-~-~-~-~-~-~-~-~-~-~-~-~-~-~-~-~-~-~-~-~-~-~-~-~-~-~-~-~-~-~-~-~-~-~-
    # Popup menu behavior
    #-~-~-~-~-~-~-~-~-~-~-~-~-~-~-~-~-~-~-~-~-~-~-~-~-~-~-~-~-~-~-~-~-~-~-~-~-~-

    def contextMenuEvent(self, event):
        """Handle the popup menu event
        
        :param event: the popup menu event
        """
        if self.taurusMenu is not None:
            self.taurusMenu.exec_(event.globalPos())
        else:
            event.ignore()
    
    #-~-~-~-~-~-~-~-~-~-~-~-~-~-~-~-~-~-~-~-~-~-~-~-~-~-~-~-~-~-~-~-~-~-~-~-~-~-
    # Mandatory methods to be implemented in subclass implementation
    #-~-~-~-~-~-~-~-~-~-~-~-~-~-~-~-~-~-~-~-~-~-~-~-~-~-~-~-~-~-~-~-~-~-~-~-~-~

    def updateStyle(self):
        """Method called when the component detects an event that triggers a 
        change in the style.
        Default implementation doesn't do anything. Overwrite when necessary
        """
        pass

    def getParentTaurusComponent(self):
        """ Returns a parent Taurus component or None if no parent 
        :class:`taurus.qt.qtgui.base.TaurusBaseComponent` is found.
        
        :raises: RuntimeError
        """
        raise RuntimeError("Not allowed to call TaurusBaseComponent::getParentTaurusComponent()")
    
    #-~-~-~-~-~-~-~-~-~-~-~-~-~-~-~-~-~-~-~-~-~-~-~-~-~-~-~-~-~-~-~-~-~-~-~-~-~-
    # Event handling chain
    #-~-~-~-~-~-~-~-~-~-~-~-~-~-~-~-~-~-~-~-~-~-~-~-~-~-~-~-~-~-~-~-~-~-~-~-~-~-

    def eventReceived(self, evt_src, evt_type, evt_value):
        """The basic implementation of the event handling chain is as
        follows:
               
            - eventReceived just calls :meth:`fireEvent` which emits a "taurusEvent"
              PyQt signal that is connected (by :meth:`preAttach`) to the
              :meth:`filterEvent` method.
            - After filtering, :meth:`handleEvent` is invoked with the resulting
              filtered event
        
        .. note::
            in the earlier steps of the chain (i.e., in :meth:`eventReceived`/:meth:`fireEvent`),
            the code is executed in a Python thread, while from eventFilter
            ahead, the code is executed in a Qt thread.
            When writing widgets, one should normally work on the Qt thread
            (i.e. reimplementing :meth:`handleEvent`)
            
        :param evt_src: (object) object that triggered the event
        :param evt_type: (taurus.core.taurusbasetypes.TaurusEventType) type of event
        :param evt_value: (object) event value
        """
        self.fireEvent(evt_src, evt_type, evt_value)
        
    def fireEvent(self, evt_src = None, evt_type = None, evt_value = None):
        """Emits a "taurusEvent" signal.
        It is unlikely that you may need to reimplement this method in subclasses.
        Consider reimplementing :meth:`eventReceived` or :meth:`handleEvent` 
        instead depending on whether you need to execute code in the python 
        or Qt threads, respectively

        :param evt_src: (object or None) object that triggered the event
        :param evt_type: (taurus.core.taurusbasetypes.TaurusEventType or None) type of event
        :param evt_value: (object or None) event value
        """
        try: self.getSignaller().emit(Qt.SIGNAL('taurusEvent'),  evt_src, evt_type, evt_value)
        except: pass #self.error('%s.fireEvent(...) failed!'%type(self))
        
    def filterEvent(self, evt_src=-1, evt_type=-1, evt_value=-1):
        """The event is processed by each and all filters in strict order
        unless one of them returns None (in which case the event is discarded)
        
        :param evt_src: (object) object that triggered the event
        :param evt_type: (taurus.core.taurusbasetypes.TaurusEventType) type of event
        :param evt_value: (object) event value
        """
        r = evt_src, evt_type, evt_value
        
        if r == (-1,-1,-1):
            # @todo In an ideal world the signature of this method should be
            # (evt_src, evt_type, evt_value). However there's a bug in PyQt:
            # If a signal is disconnected between the moment it is emitted and
            # the moment the slot is called, then the slot is called without
            # parameters (!?). We added this default values to detect if
            # this is the case without printing an error message each time.
            # If this gets fixed, we should remove this line.
            return
        
        for f in self._eventFilters:
            r = f(*r)
            if r is None: return
        self.handleEvent(*r)

    def handleEvent(self, evt_src, evt_type, evt_value):
        """Event handling. Default implementation does nothing.
        Reimplement as necessary
        
        :param evt_src: (object or None) object that triggered the event
        :param evt_type: (taurus.core.taurusbasetypes.TaurusEventType or None) type of event
        :param evt_value: (object or None) event value
        """
        pass
        
    def setEventFilters(self, filters = None):
        """sets the taurus event filters list.
        The filters are run in order, using each output to feed the next filter.
        A filter must be a function that accepts 3 arguments ``(evt_src, evt_type, evt_value)``
        If the event is to be ignored, the filter must return None.
        If the event is  not to be ignored, filter must return a
        ``(evt_src, evt_type, evt_value)`` tuple which may (or not) differ from the input.
        
        For a library of common filters, see taurus/core/util/eventfilters.py
        
        :param filters: (sequence) a sequence of filters
        
        *Note*: If you are setting a filter that applies a transformation on
        the parameters, you may want to generate a fake event to force the last
        value to be filtered as well. This can be done as in this example::
        
            TaurusBaseComponent.fireEvent( TaurusBaseComponent.getModelObj(),
                                        taurus.core.taurusbasetypes.TaurusEventType.Periodic,
                                        TaurusBaseComponent.getModelObj().getValueObj())
        
        See also: insertEventFilter
        """
        if filters is None: filters = []
        self._eventFilters = list(filters)
        
    def getEventFilters(self):
        """Returns the list of event filters for this widget
        
        :return: (sequence<callable>) the event filters
        """
        return self._eventFilters
    
    def insertEventFilter(self, filter, index=-1):
        """insert a filter in a given position
        
        :param filter: (callable(evt_src, evt_type, evt_value)) a filter
        :param index: (int) index to place the filter (default = -1 meaning place at the end)
        
        See also: setEventFilters
        """
        self._eventFilters.insert(index, filter)
    
    def setPaused(self, paused = True):
        """Toggles the pause mode.
        
        :param paused: (bool) whether or not to pause (default = True)
        """
        if paused == self._isPaused: return #nothing to do
        if paused:  #pausing
            self.insertEventFilter(eventfilters.IGNORE_ALL, 0)
            self.debug('paused')
        else:   #unpausing
            try:
                self._eventFilters.remove(eventfilters.IGNORE_ALL)
                self.debug('Unpaused')  
            except ValueError:
                self.warning('Unpause failed')
        self._isPaused = paused
        
    def isPaused(self):
        """Return the current pause state
        
        :return: (bool) wheater or not the widget is paused
        """
        return self._isPaused
        
    #-~-~-~-~-~-~-~-~-~-~-~-~-~-~-~-~-~-~-~-~-~-~-~-~-~-~-~-~-~-~-~-~-~-~-~-~-~-
    # Model class methods
    #-~-~-~-~-~-~-~-~-~-~-~-~-~-~-~-~-~-~-~-~-~-~-~-~-~-~-~-~-~-~-~-~-~-~-~-~-~-
    
    def getModelClass(self):
        """Return the class object for the widget.
        Default behavior is to do a 'best effort' to determine which model 
        type corresponds to the current model name.
        Overwrite as necessary.
        
        :return: (class TaurusModel or None) The class object corresponding to the type 
                 of Taurus model this widget handles or None if no valid class is found.
        """
        return self.findModelClass()
    
    def findModelClass(self):
        """Do a "best effort" to determine which model type corresponds to the 
        given model name.
        
        :return: (class TaurusModel or None) The class object corresponding to the type
                 of Taurus model this widget handles or None if no valid class is found.
        """
        if self.getUseParentModel():
            return self._findRelativeModelClass(self.getModel())
        else:
            return self._findAbsoluteModelClass(self.getModel())
        
    def _findAbsoluteModelClass(self, absolute_name):
        return taurus.Manager().findObjectClass(absolute_name)
        
    def _findRelativeModelClass(self, relative_name):
        parent_widget = self.getParentTaurusComponent()
        if parent_widget is None:
            return None
        
        parent_obj = parent_widget.getModelObj()
        if parent_obj is None:
            return None
        
        if relative_name is None or len(relative_name) == 0:
            return parent_widget.getModelClass()
        
        obj = parent_obj.getChildObj(relative_name)
        if obj is None:
            return None
        else:
            return obj.__class__

    #-~-~-~-~-~-~-~-~-~-~-~-~-~-~-~-~-~-~-~-~-~-~-~-~-~-~-~-~-~-~-~-~-~-~-~-~-~-
    # Model related methods
    #-~-~-~-~-~-~-~-~-~-~-~-~-~-~-~-~-~-~-~-~-~-~-~-~-~-~-~-~-~-~-~-~-~-~-~-~-~-
    
    def setModelName(self, modelName, parent=None):
        """This method will detach from the previous taurus model (if any), it 
        will set the new model to the given modelName and it will attach 
        this component to the new taurus model.
        
        :param modelName: (str) the new taurus model name (according to the taurus convention)
        :param parent: (TaurusBaseComponent) the parent or None (default) if this 
                       component does not have a parent Taurus component
        """
        modelName = str(modelName)
        if parent:
            modelClass = self.getModelClass()
            if not modelClass is None:
                parent_model = self.getParentModelObj()
                modelName = modelClass.buildModelName(parent_model, modelName)
        self._detach()
        self.modelName = modelName
        self._attach()
    
    def getModelName(self):
        """Returns the current model name.
            
        :return: (str) the model name
        """
        return self.modelName

    def getParentModelName(self):
        """Returns the parent model name or an empty string if the component
        has no parent
            
        :return: (str) the parent model name
        """
        try:
            p = self.getParentTaurusComponent()
            if p is None:
                return ''
        except:
            return ''
        return p.getModelName()

    def getParentModelObj(self):
        """Returns the parent model object or None if the component has no 
        parent or if the parent's model is None
            
        :return: (taurus.core.taurusmodel.TaurusModel or None) the parent taurus model object
        """
        try:
            p = self.getParentTaurusComponent()
            if p is None:
                return None
        except:
            return None
        return p.getModelObj()
    
    def getModelObj(self):
        """Returns the taurus model obj associated with this component or None if 
        no taurus model is associated.
            
        :return: (taurus.core.taurusmodel.TaurusModel or None) the taurus model object
        """
        return self.modelObj

    def getModelType(self):
        """Returns the taurus model type associated with this component or 
        taurus.core.taurusbasetypes.TaurusElementType.Unknown if no taurus model is associated.
            
        :return: (taurus.core.taurusbasetypes.TaurusElementType) the taurus model type
        """
        model_obj = self.getModelObj()
        if model_obj is None:
            return TaurusElementType.Unknown
        return model_obj.getTaurusElementType()

    def getModelValueObj(self,cache=True):
        """Returns the tango obj value associated with this component or None 
        if no taurus model is associated.
            
        :param cache: (bool) if set to True (default) use the cache value. If set to 
                      False will force a connection to the server.
            
        :return: (PyTango.DeviceAttribute) the tango value object.
        """
        if self.modelObj is None:
            return None
        return self.modelObj.getValueObj(cache=cache)
        
    def getFormatedToolTip(self,cache=True):
        """Returns a string with contents to be displayed in a tooltip.
            
        :param cache: (bool) if set to True (default) use the cache value. If set to 
                      False will force a connection to the server.
            
        :return: (str) a tooltip
        """
        if self.modelObj is None:
            return self.getNoneValue()
        obj = self.modelObj.getDisplayDescrObj()
        return self.toolTipObjToStr(obj)
    
    def toolTipObjToStr(self, toolTipObj):
        """Converts a python dict to a tooltip string.
        
        :param toolTipObj: (dict) a python object
        
        :return: (str) a tooltip
        """
        if toolTipObj is None:
            return self.getNoneValue()
        ret = '<TABLE width="500" border="0" cellpadding="1" cellspacing="0">'
        
        for id,value in toolTipObj:
            ret += '<TR><TD WIDTH="80" ALIGN="RIGHT" VALIGN="MIDDLE"><B>%s:</B></TD><TD>%s</TD></TR>' % (id.capitalize(), value)
        ret += '</TABLE>'
        return ret
    
    def displayValue(self, v):
        """Returns a string representation of the given value
        
        :param v: (object) the value to be translated to string
        
        :return: (str) a string representing the given value
        """
        if self.modelObj is None:
            return str(v)
        ret = self.modelObj.displayValue(v)
        if ret is None: ret = self.getNoneValue()
        return ret
        
    def getDisplayValue(self, cache=True):
        """Returns a string representation of the model value associated with
        this component.
            
        :param cache: (bool) if set to True (default) use the cache value. If set to 
                      False will force a connection to the server.

        :return: (str) a string representation of the model value.
        """        
        if self.modelObj is None:
            return self.getNoneValue()
        
        ret = self.modelObj.getDisplayValue(cache)
        if ret is None:
            return self.getNoneValue()
        return ret

    def setNoneValue(self, v):
        """Sets the new string representation when no model or no model value exists.
            
        :param v: (str) the string representation for an invalid value
        """
        self.noneValue = v
        
    def getNoneValue(self):
        """Returns the current string representation when no valid model or model value exists.
            
        :return: (str) a string representation for an invalid value
        """
        return self.noneValue
    
    def isChangeable(self):
        """Tells if this component value can be changed by the user. Default implementation 
        will return True if and only if:
        
            - this component is attached to a valid taurus model and
            - the taurus model is writable and
            - this component is not read-only
            
        :return: (bool) True if this component value can be changed by the user or False otherwise
        """
        res = False
        if not self.modelObj is None:
            res = self.modelObj.isWritable()
        res = res and not self.isReadOnly()
        return res
    
    def isReadOnly(self):
        """Determines if this component is read-only or not in the sense that the
        user can interact with it. Default implementation returns True.
        
        Override when necessary.
        
        :return: (bool) whether or not this component is read-only
        """
        return True
    
    def isAttached(self):
        """Determines if this component is attached to the taurus model.
           
        :return: (bool) True if the component is attached or False otherwise.
        """
        return self._attached
    
    def preAttach(self):
        """Called inside self.attach() before actual attach is performed.
        Default implementation just emits a signal.
           
        Override when necessary.
        """
        try: Qt.QObject.connect(self.getSignaller(), Qt.SIGNAL('taurusEvent'), self.filterEvent)
        except: pass #self.error("In %s.preAttach() ... failed!" % str(type(self)))

    def postAttach(self):
        """Called inside self.attach() after actual attach is performed.
        Default implementation does not do anything.
           
        Override when necessary.
        """
        pass
    
    def preDetach(self):
        """Called inside self.detach() before actual deattach is performed.
        Default implementation just disconnects a signal.
           
        Override when necessary.
        """
        try: Qt.QObject.disconnect(self.getSignaller(), Qt.SIGNAL('taurusEvent'), self.filterEvent)
        except: pass #self.error("In %s.preDetach() ... failed!" % str(type(self)))

        
    def postDetach(self):
        """Called inside self.detach() after actual deattach is performed.
        Default implementation does not do anything.
        
        Override when necessary.
        """
        pass
    
    def _attach(self):
        """Attaches the component to the taurus model.
        In general it should not be necessary to overwrite this method in a subclass.
        
        :return: (bool) True if success in attachment or False otherwise.
        """
        if self.isAttached():
            return self._attached
        
        self.preAttach()
        
        cls = self.getModelClass()
        
        if cls is None:
            self._attached = False
            #self.trace("Failed to attach: Model class not found")
        elif self.modelName == '':
            self._attached = False
            self.modelObj = None
        else:
            try:
                self.modelObj = taurus.Manager().getObject(cls, self.modelName)
                if not self.modelObj is None:
                    self.modelObj.addListener(self)
                    self._attached = True
                    self.changeLogName(self.log_name + "." + self.modelName)
            except Exception:
                self.modelObj = None
                self._attached = False
                self.debug("Exception occured while trying to attach '%s'" % self.modelName)
                self.traceback()
                
        self.postAttach()
        return self._attached
    
    def _detach(self):
        """Detaches the component from the taurus model"""
        self.preDetach()
        
        if self.isAttached():
            m = self.getModelObj()
            if not m is None:
                m.removeListener(self)
            
            pos = self.log_name.find('.')
            if pos >= 0:
                new_log_name = self.log_name[:self.log_name.rfind('.')]
                self.changeLogName(new_log_name)
            self.modelObj = None
            self._attached = False
            self.fireEvent(m, TaurusEventType.Change, None)

        self.postDetach()

    def setModelInConfig(self, yesno):
        '''
        Sets whether the model-related properties should be stored for this
        widget when creating the config dict with :meth:`createConfig` (and
        restored when calling :meth:`applyConfig`). 
        By default this is not enabled.
        The following properties are affected by this:
        - "model"
        
        :param yesno: (bool) If True, the model-related properties will be 
                      registered as config properties. If False, they will be
                      unregistered.
                      
        .. seealso:: :meth:`registerConfigProperty`, :meth:`createConfig`,
                     :meth:`applyConfig`
        
        ''' 
        if yesno == self._modelInConfig: 
            return
        if yesno:
            self.registerConfigProperty(self.getModel, self.setModel, "model")
        else:
            self.unregisterConfigurableItem("model",raiseOnError=False)
        self._modelInConfig = yesno
    
    def getModelInConfig(self):
        return self._modelInConfig
    
    def resetModelInConfig(self):
        return self.setModelInConfig(False)
    
    #-~-~-~-~-~-~-~-~-~-~-~-~-~-~-~-~-~-~-~-~-~-~-~-~-~-~-~-~-~-~-~-~-~-~-~-~-~-
    # Pending operations related methods
    #-~-~-~-~-~-~-~-~-~-~-~-~-~-~-~-~-~-~-~-~-~-~-~-~-~-~-~-~-~-~-~-~-~-~-~-~-~-

    def applyPendingOperations(self, ops=None):
        """Applies operations without caring about danger messages.
        Use :meth:`TaurusBaseWidget.safeApplyOperation` if you want to warn the
        user before applying
        
        :param ops: (sequence<taurus.core.taurusoperation.TaurusOperation> or None) list of operations to apply. 
                    If None is given (default) the component fetches the pending operations
        """
        self.debug("Apply changes")
        if ops is None:
            ops = self.getPendingOperations()

        if self.isAutoProtectOperation():
            import taurus.qt.qtgui.dialog
            @taurus.qt.qtgui.dialog.protectTaurusMessageBox
            def go():
                self.getTaurusManager().applyPendingOperations(ops)
            go()
        else:
            self.getTaurusManager().applyPendingOperations(ops)
        
    def hasPendingOperations(self):
        """Returns if the component has pending operations
        
        :return: (bool) True if there are pending operations or False otherwise
        """
        return len(self.getPendingOperations()) > 0
   
    def getPendingOperations(self):
        """Returns the sequence of pending operations
        
        :return:  (sequence<taurus.core.taurusoperation.TaurusOperation>) a list of pending operations
        """
        return self._operations
    
    def resetPendingOperations(self):
        """Clears the list of pending operations"""
        self._operations = []
    
    def setDangerMessage(self, dangerMessage=""):
        """Sets the danger message when applying an operation. If dangerMessage is None, 
        the apply operation is considered safe
        
        :param dangerMessage: (str or None) the danger message. If None is given (default)
                              the apply operation is considered safe
        """
        self._dangerMessage = dangerMessage
        self._isDangerous = len(dangerMessage) > 0
    
    def getDangerMessage(self):
        """Returns the current apply danger message or None if the apply operation is safe
        
        :return: (str or None) the apply danger message
        """
        return self._dangerMessage
        
    def resetDangerMessage(self):
        """Clears the danger message. After this method is executed the apply operation
        for this component will be considered safe."""
        self.setDangerMessage(None)
        
    def isDangerous(self):
        """Returns if the apply operation for this component is dangerous
        
        :return: (bool) wheter or not the apply operation for this component is dangerous
        """
        return self._isDangerous
        
    def setForceDangerousOperations(self, yesno):
        """Forces/clears the dangerous operations
        
        :param yesno: (bool) force or not the dangerous operations"""
        self._forceDangerousOperations = yesno
        
    def getForceDangerousOperations(self):
        """Returns if apply dangerous operations is forced
        
        :return: (bool) wheter or not apply dangerous operations is forced
        """
        return self._forceDangerousOperations
        
    def resetForceDangerousOperations(self):
        """Clears forcing apply dangerous operations"""
        self.setForceDangerousOperations(False)
        
    #-~-~-~-~-~-~-~-~-~-~-~-~-~-~-~-~-~-~-~-~-~-~-~-~-~-~-~-~-~-~-~-~-~-~-~-~-~-
    # Standard Qt properties
    #-~-~-~-~-~-~-~-~-~-~-~-~-~-~-~-~-~-~-~-~-~-~-~-~-~-~-~-~-~-~-~-~-~-~-~-~-~-
    
    def getModel(self):
        """Returns the model name for this component.
            
        :return: (str) the model name.
        """
        return self._localModelName
    
    def setModel(self,model):
        """Sets/unsets the model name for this component
        
        :param model: (str) the new model name"""
        self.setModelCheck(model)
        self.updateStyle()

    def setModelCheck(self,model,check=True):
        """Sets the component taurus model. Setting the check argument to True
        (default) will check if the current model is equal to the given argument.
        If so then nothing is done. This should be the standard way to call this
        method since it will avoid recursion.
        
        :param model: (str) the new model name
        :param check: (bool) whether or not to check against the actual model name""" 
        if model is None: model = ''
        model = str(model)
        if check == True and model == self._localModelName:
            return
        
        self._localModelName = model
        
#        # if in offline mode don't bother trying to register
#        opMode = taurus.core.taurusmanager.TaurusManager().getOperationMode()
#        if opMode == taurus.core.taurusbasetypes.OperationMode.OFFLINE:
#            return

        parent_widget = None
        try:
            # if this widget has a buddy, check to see if it is a valid TaurusWidget
            buddy_func = getattr(self,'buddy')
            buddy_widget = buddy_func()
            if buddy_widget and isinstance(buddy_widget, TaurusBaseComponent):
                parent_widget = buddy_widget
            elif self.getUseParentModel():
                parent_widget = self.getParentTaurusComponent()
        except:
            if self.getUseParentModel():
                parent_widget = self.getParentTaurusComponent()
        self.setModelName(model, parent_widget)
        #self.fireEvent(self.getModelObj(), taurus.core.taurusbasetypes.TaurusEventType.Change, self.getModelValueObj())
    
    def resetModel(self):
        """Sets the model name to the empty string"""
        self.setModel('')
    
    def getUseParentModel(self):
        """Returns whether this component is using the parent model
        
        :return: (bool) True if using parent model or False otherwise
        """
        return getattr(self, '_useParentModel', False)
    
    @Qt.pyqtSignature("setUseParentModel(bool)")
    def setUseParentModel(self, yesno):
        """Sets/unsets using the parent model
        
        :param yesno: (bool) whether or not to use parent model
        """
        if yesno == self._useParentModel:
            return
        self._useParentModel = yesno
        # force a recalculation of the model
        self.setModelCheck(self.getModel(),False)

    def resetUseParentModel(self):
        """Resets the usage of parent model to False"""
        self.setUseParentModel(False)
        self.updateStyle()

    @Qt.pyqtSignature("setShowQuality(bool)")
    def setShowQuality(self,showQuality):
        """Sets/unsets the show quality property
        
        :param showQuality: (bool) whether or not to show the quality
        """
        if showQuality == self._showQuality:
            return
        self._showQuality = showQuality
        self.updateStyle()

    def getShowQuality(self):
        """Returns if showing the quality as a background color
        
        :return: (bool) True if showing the quality or False otherwise
        """
        return self._showQuality

    def resetShowQuality(self):
        """Resets the show quality to self.__class__._showQuality"""
        self.setShowQuality(self.__class__._showQuality)

    @Qt.pyqtSignature("setShowText(bool)")
    def setShowText(self, showText):
        """Sets/unsets showing the display value of the model
        
        :param showText: (bool) whether or not to show the display value
        """
        if showText == self._showText:
            return
        self._showText = showText
        self.fireEvent(self.getModelObj(), TaurusEventType.Change, self.getModelValueObj())
        self.updateStyle()

    def getShowText(self):
        """Returns if showing the display value
        
        :return: (bool) True if showing the display value or False otherwise
        """
        return self._showText

    def resetShowText(self):
        """Resets the showing of the display value to True"""
        self.setShowText(True)
        
    def setTaurusPopupMenu(self, menuData):
        """Sets/unsets the taurus popup menu
        
        :param menuData: (str) an xml representing the popup menu"""
        self.taurusMenuData = str(menuData)
        factory = ActionFactory()
        self.taurusMenu = factory.getNewMenu(self, self.taurusMenuData)
    
    def getTaurusPopupMenu(self):
        """Returns an xml string representing the current taurus popup menu
        
        :return: (str) an xml string representing the current taurus popup menu
        """
        return self.taurusMenuData
  
    def resetTaurusPopupMenu(self):
        """Resets the taurus popup menu to empty"""
        self.taurusMenuData = ''
        
    def isModifiableByUser(self):
        '''whether the user can change the contents of the widget
        
        :return: (bool) True if the user is allowed to modify the look&feel'''
        return self._modifiableByUser
    
    def setModifiableByUser(self, modifiable):
        '''
        sets whether the user is allowed to modify the look&feel
        
        :param modifiable: (bool)
        '''
        self._modifiableByUser = modifiable
    
    def resetModifiableByUser(self):
        '''Equivalent to setModifiableByUser(self.__class__._modifiableByUser)'''
        self.setModifiableByUser(self.__class__._modifiableByUser)
    
    def resetAutoProtectOperation(self):
        """Resets protecting operations"""
        self.setAutoProtectOperation(True)
        
    def isAutoProtectOperation(self):
        """Tells if this widget's operations are protected against exceptions
        
        :return: (bool) True if operations are protected against exceptions or
                 False otherwise"""
        return self._autoProtectOperation
    
    def setAutoProtectOperation(self, protect):
        """Sets/unsets this widget's operations are protected against exceptions
        
        :param protect: wheater or not to protect widget operations
        :type protect: bool"""
        self._autoProtectOperation = protect


class TaurusBaseWidget(TaurusBaseComponent):
    """The base class for all Qt Taurus widgets.
    
    .. note::
        Any class which inherits from TaurusBaseWidget is expected to also 
        inherit from QWidget (or from a QWidget derived class)"""
    
    ModelChangedSignal = 'modelChanged(const QString &)'
    _dragEnabled = False
    
    def __init__(self, name, parent=None, designMode=False):
        self._disconnect_on_hide = False
        self._supportedMimeTypes = None
        self._autoTooltip = True
        self.call__init__(TaurusBaseComponent, name, parent=parent, designMode=designMode)
        self._setText = self._findSetTextMethod()
    
    ## It makes the GUI to hang... If this needs implementing, we should
    ## reimplement it using the Qt parent class, not QWidget...
    #def destroy(self):
    #    '''Reimplements the Qt.QWidget destroy method to ensure that this object
    #    stops listening its model.'''
    #    self.setUseParentModel(False)
    #    self.resetModel()
    #    Qt.QWidget.destroy(self)
    
    #-~-~-~-~-~-~-~-~-~-~-~-~-~-~-~-~-~-~-~-~-~-~-~-~-~-~-~-~-~-~-~-~-~-~-~-~-~-
    # Helper methods
    #-~-~-~-~-~-~-~-~-~-~-~-~-~-~-~-~-~-~-~-~-~-~-~-~-~-~-~-~-~-~-~-~-~-~-~-~-~-
    
    def getQtClass(self, bases=None):
        """Returns the parent Qt class for this widget
        
        :param bases: (sequence<class> or None) the list of class objects. If None
                      is given (default) it uses the object base classes from __bases__
        
        :return: (QWidget class) the QWidget class object
        """
        bases = bases or self.__class__.__bases__
        for klass in bases:
            is_taurusbasewidget = issubclass(klass, TaurusBaseWidget)
            if issubclass(klass, Qt.QWidget):
                if is_taurusbasewidget:
                    return self.getQtClass(klass.__bases__)
                return klass
            elif is_taurusbasewidget:
                return self.getQtClass(klass.__bases__)
        return None
    
    #-~-~-~-~-~-~-~-~-~-~-~-~-~-~-~-~-~-~-~-~-~-~-~-~-~-~-~-~-~-~-~-~-~-~-~-~-~-
    # Qt properties from TaurusBaseComponent that need to be overwritten
    #-~-~-~-~-~-~-~-~-~-~-~-~-~-~-~-~-~-~-~-~-~-~-~-~-~-~-~-~-~-~-~-~-~-~-~-~-~-
    
    _UseParentMsg = False
    
    @Qt.pyqtSignature("setUseParentModel(bool)")
    def setUseParentModel(self, yesno):
        """Sets/unsets using the parent model.
        
        .. note:: in some cases you may need to call :meth:`recheckTaurusParent`
                  after reparenting of some of this widget's ancestors
        
        :param yesno: (bool) whether or not to use parent model
        
        .. seealso:: :meth:`recheckTaurusParent`
        """
        is_same = yesno == self._useParentModel
        if not is_same:
            self._updateUseParentModel(yesno)
            if yesno and self._designMode and not TaurusBaseWidget._UseParentMsg:
                TaurusBaseWidget._UseParentMsg = True
                Qt.QMessageBox.information(self, "UseParentModel usage note",
                                         "Using the UseParentModel feature may require you to call "+\
                                         "recheckTaurusParent() manually for this widget after calling " +\
                                         "setupUi in your code."+\
                                         "See the documentation of TaurusBaseWidget.recheckTaurusParent()")
        TaurusBaseComponent.setUseParentModel(self, yesno)

    def _updateUseParentModel(self, yesno):
        parent_widget = self.getParentTaurusComponent()
        if parent_widget:
            if yesno:
                self.connect(parent_widget, 
                             Qt.SIGNAL(TaurusBaseWidget.ModelChangedSignal), 
                             self.parentModelChanged)
            else:
                self.disconnect(parent_widget,
                                Qt.SIGNAL(TaurusBaseWidget.ModelChangedSignal), 
                                self.parentModelChanged)
    
    def recheckTaurusParent(self):
        '''
        Forces the widget to recheck its Taurus parent. Taurus Widgets will in most
        situations keep track of changes in their taurus parenting, but in some
        special cases (which unfortunately tend to occur when using Qt
        Designer) they may not update it correctly.
        
        If this happens, you can manually call this method.
        
        For more information, check the :download:`issue demo example
        </devel/examples/parentmodel_issue_demo.py>`
        '''
        self._updateUseParentModel(True)
        
    def setModelCheck(self,model,check=True):
        """Sets the component taurus model. Setting the check argument to True
        (default) will check if the current model is equal to the given argument.
        If so then nothing is done. This should be the standard way to call this
        method since it will avoid recursion.
        
        :param model: (str) the new model name
        :param check: (bool) whether or not to check against the actual model name
        """ 
        if model is None: model = ''
        model = str(model)
        send_signal = (model != self._localModelName)
        TaurusBaseComponent.setModelCheck(self, model, check)
        
        if send_signal:
            # emit a signal informing the child widgets that the model has changed
            self.emit(Qt.SIGNAL(TaurusBaseWidget.ModelChangedSignal), model)

    #-~-~-~-~-~-~-~-~-~-~-~-~-~-~-~-~-~-~-~-~-~-~-~-~-~-~-~-~-~-~-~-~-~-~-~-~-~-
    # Default Qt signal handlers. Overwrite them as necessary
    #-~-~-~-~-~-~-~-~-~-~-~-~-~-~-~-~-~-~-~-~-~-~-~-~-~-~-~-~-~-~-~-~-~-~-~-~-~-
    
    def changeEvent(self, evt):
        """overwrites QWidget.changeEvent(self, evt) to handle the ParentChangeEvent 
        in case this widget is using the parent model. Always calls the QWidget.changeEvent 
        in order not to lose events
        """
        if self.getUseParentModel():
            evt_type = evt.type()
            if evt_type == Qt.QEvent.ParentChange:
                # disconnect from old parent
                if self._parentTaurusComponent:
                    self.disconnect(self._parentTaurusComponent,
                                    Qt.SIGNAL(TaurusBaseWidget.ModelChangedSignal),
                                    self.parentModelChanged)
                self._updateUseParentModel(True)
                self.setModelCheck(self.getModel(), False)
        self.getQtClass().changeEvent(self, evt)
    
    def parentModelChanged(self, parentmodel_name):
        """Invoked when the Taurus parent model changes
        
        :param parentmodel_name: (str) the new name of the parent model
        """
        self.debug("Parent model changed to '%s'" % parentmodel_name)
        parentmodel_name = str(parentmodel_name)
        if self.getUseParentModel():
            # force an update of the interpretation of the model property
            model = self.getModel()
            self.setModelCheck(model,False)
            self.emit(Qt.SIGNAL(TaurusBaseWidget.ModelChangedSignal), model)
        else:
            self.debug("received event from parent although not using parent model")

    def handleEvent(self, evt_src, evt_type, evt_value):
        """very basic and generalistic handling of events.
        
        Override when necessary.
        
        :param evt_src: (object or None) object that triggered the event
        :param evt_type: (taurus.core.taurusbasetypes.TaurusEventType or None) type of event
        :param evt_value: (object or None) event value
        """
        #Update the text shown by the widget
        if self._setText:
            text = ''
            if self.getShowText():
                if isinstance(evt_src, TaurusAttribute):
                    if evt_type in (TaurusEventType.Change, TaurusEventType.Periodic):
                        text = self.displayValue(evt_value.value)
                    elif evt_type == TaurusEventType.Error:
                        text = self.getNoneValue()
                    elif evt_type == TaurusEventType.Config:
                        text = self.getDisplayValue() 
                else:
                    text = self.getDisplayValue()
            self._setText(text)
        
        #update tooltip
        if self._autoTooltip:
            self.setToolTip(self.getFormatedToolTip())
        
        #TODO: update whatsThis
        
        #update appearance
        self.updateStyle()
    
    def setModelInConfig(self, yesno):
        '''
        extends :meth:`TaurusBaseComponent.setModelInConfig` to include also
        the "useParentModel" property
                      
        .. seealso:: :meth:`TaurusBaseComponent.setModelInConfig`
        ''' 
        if yesno == self._modelInConfig: 
            return
        if yesno:
            self.registerConfigProperty(self.getUseParentModel, self.setUseParentModel, "useParentModel")
        else:
            self.unregisterConfigurableItem("useParentModel",raiseOnError=False)
            
        TaurusBaseComponent.setModelInConfig(self, yesno)
        
        
    #-~-~-~-~-~-~-~-~-~-~-~-~-~-~-~-~-~-~-~-~-~-~-~-~-~-~-~-~-~-~-~-~-~-~-~-~-~-
    # Mandatory overwrite from TaurusBaseComponent
    #-~-~-~-~-~-~-~-~-~-~-~-~-~-~-~-~-~-~-~-~-~-~-~-~-~-~-~-~-~-~-~-~-~-~-~-~-~-

    def updateStyle(self):
        """Updates the widget style. Default implementation just calls QWidget.update()
        
        Override when necessary.
        """
        self.update()

    def getParentTaurusComponent(self):
        """Returns the first taurus component in the widget hierarchy or None if no
        taurus component is found
        
        :return: (TaurusBaseComponent or None) the parent taurus base component
        """
        p = self.parentWidget()
        while p and not isinstance(p, TaurusBaseWidget):
            p = p.parentWidget()
        if isinstance(p, TaurusBaseWidget):
            self._parentTaurusComponent = p
        else:
            self._parentTaurusComponent = p = None
        return p

    def setDisconnectOnHide(self, disconnect):
        """Sets/unsets disconnection on hide event
        
        :param disconnect: (bool) whether or not to disconnect on hide event
        """
        if not self.visible() and disconnect == False:
            self.info("Ignoring setDisconnectOnHide to False because widget is not visible")
            return
        self._disconnect_on_hide = disconnect
    
    def hideEvent(self, event):
        """Override of the QWidget.hideEvent()
        """
        if self._disconnect_on_hide:
            try:
                if self.getModelName():
                    self._detach()
                event.accept()
            except Exception:
                self.warning("Exception received while trying to hide")
                self.traceback()

    def showEvent(self, event):
        """Override of the QWidget.showEvent()"""
        if self._disconnect_on_hide:
            try:
                if self.getModelName():
                    self._attach()
                event.accept()
            except Exception:
                self.warning("Exception received while trying to show")
                self.traceback()

    def closeEvent(self, event):
        """Override of the QWidget.closeEvent()"""
        try:
            self._detach()
            event.accept()
        except Exception:
            self.warning("Exception received while trying to close")
            self.traceback()
            
    def handleException(self, e):
        for h in self._exception_listener:
            h.exceptionReceived(e)

    def _findSetTextMethod(self):
        """Determine if this widget is able to display the text value of the taurus
        model. It searches through the possible Qt methods to display text.
           
        :return: (callable) a python method or None if no suitable method is found.
        """
        setMethod = None
        try:
            setMethod = getattr(self,'setText')
        except AttributeError:
            try:
                setMethod = getattr(self,'setTitle')
            except AttributeError:
                try:
                    setMethod = getattr(self,'display')
                except AttributeError:
                    # it seems the widget has no way to update a value
                    pass
                
        return setMethod
    
    #-~-~-~-~-~-~-~-~-~-~-~-~-~-~-~-~-~-~-~-~-~-~-~-~-~-~-~-~-~-~-~-~-~-~-~-~-~-
    # Drag&Drop related methods: 
    #    default implementation allows setting the model by dropping it on the 
    #    widget (if the widget allows modifications by the user).
    #    
    #-~-~-~-~-~-~-~-~-~-~-~-~-~-~-~-~-~-~-~-~-~-~-~-~-~-~-~-~-~-~-~-~-~-~-~-~-~-
    
    def setModifiableByUser(self, modifiable):
        '''Reimplemented to acept/reject drops based on whether the widget is modifiable by the user.
        See :meth:`TaurusBaseComponent.setModifiableByUser()`'''
        TaurusBaseComponent.setModifiableByUser(self, modifiable)
        self.setAcceptDrops(modifiable)
        
    def getSupportedMimeTypes(self):
        '''
        returns a list of supported mimeTypes that this widget support (ordered
        by priority). If none is set explicitely via :meth:`setSupportedMimeTypes`, 
        a best effort will be tried based on the model class
        
        ..seealso: :meth:`setSupportedMimeTypes`
        
        This provides only a very basic implementation. Reimplement in derived classes if needed
        
        :return: (list<str>) list of MIME type names
        '''
        if self._supportedMimeTypes is not None:
            return self._supportedMimeTypes
        #fallback guess based on modelclass
        try:
            modelclass = self.getModelClass()
        except:
            return []
        if modelclass == TaurusDevice:
            return [TAURUS_DEV_MIME_TYPE, TAURUS_MODEL_MIME_TYPE]
        elif modelclass == TaurusAttribute:
            return [TAURUS_ATTR_MIME_TYPE, TAURUS_MODEL_MIME_TYPE]
        else:
            return [TAURUS_MODEL_MIME_TYPE]
    
    def setSupportedMimeTypes(self, mimetypes):
        '''
        sets the mimeTypes that this widget support 
        
        :param mimetypes: (list<str>) list (ordered by priority) of MIME type names
        '''
        self._supportedMimeTypes = mimetypes
    
    def dragEnterEvent(self, event):
        '''reimplemented to support drag&drop of models. See :class:`QWidget`'''
        if self.isModifiableByUser():
            supported = self.getSupportedMimeTypes()
            for f in event.mimeData().formats():
                if f in supported:
                    event.acceptProposedAction()
                    return
    
    def getDropEventCallback(self):
        '''returns the method to be called when a dropping event occurs. 
        The default implementation returns `self.setModel`. Reimplement 
        it subclasses to call different methods.
        
        :return: (callable)
        '''
        return self.setModel
       
    def dropEvent(self, event):
        '''reimplemented to support drag&drop of models. See :class:`QWidget`'''
        mtype = self.handleMimeData(event.mimeData(),self.getDropEventCallback())
        if mtype is None:
            self.info('Invalid model')
        else:
            event.acceptProposedAction()
        
    def handleMimeData(self, mimeData, method):
        '''Selects the most appropriate data from the given mimeData object
        (in the order returned by :meth:`getSupportedMimeTypes`) and passes 
        it to the given method.
        
        :param mimeData: (QMimeData) the MIME data object from which the model
                         is to be extracted
        :param method: (callable<str>) a method that accepts a string as argument. 
                       This method will be called with the data from the mimeData object
        
        :return: (str or None) returns the MimeType used if the model was
                 successfully set, or None if the model could not be set
        '''
        supported = self.getSupportedMimeTypes()
        formats = mimeData.formats()
        for mtype in supported:
            if mtype in formats:
                d = str(mimeData.data(mtype))
                if d is None: 
                    return None
                try:
                    method(d)
                    return mtype
                except:
                    self.debug('Invalid data (%s) for MIMETYPE=%s'%(repr(d), repr(mtype)))
                    self.traceback(taurus.Debug)
                    return None
    
    def getModelMimeData(self):
        '''Returns a MimeData object containing the model data. The default implementation 
        fills the `TAURUS_MODEL_MIME_TYPE`. If the widget's Model class is
        Attribute or Device, it also fills `TAURUS_ATTR_MIME_TYPE` or
        `TAURUS_DEV_MIME_TYPE`, respectively
        
        :return: (QMimeData)
        ''' 
        mimeData = Qt.QMimeData()
        modelname = self.getModelName()
        mimeData.setData(TAURUS_MODEL_MIME_TYPE, modelname)
        try:
            modelclass = self.getModelClass()
        except:
            modelclass = None 
        if issubclass(modelclass, TaurusDevice):
            mimeData.setData(TAURUS_DEV_MIME_TYPE, modelname)
        elif issubclass(modelclass, TaurusAttribute):
            mimeData.setData(TAURUS_ATTR_MIME_TYPE, modelname)
        return mimeData        
    
    def mousePressEvent(self, event):
        '''reimplemented to record the start position for drag events.
        See :class:`~PyQt4.QtGui.QWidget`'''
        if self._dragEnabled and event.button() == Qt.Qt.LeftButton:
            self.dragStartPosition = Qt.QPoint(event.pos()) #I need to copy it explicetely to avoid a bug with PyQt4.4 
        self.getQtClass().mousePressEvent(self, event)
        
    def mouseMoveEvent(self, event):
        '''reimplemented to provide drag events.
        See :class:`~PyQt4.QtGui.QWidget`'''
        if not self._dragEnabled or not event.buttons() & Qt.Qt.LeftButton:
            return self.getQtClass().mouseMoveEvent(self, event)
        if (event.pos() - self.dragStartPosition).manhattanLength()  < Qt.QApplication.startDragDistance():
            return self.getQtClass().mouseMoveEvent(self, event)
        ret = self.getQtClass().mouseMoveEvent(self, event) #call the superclass
        event.accept() #we make sure we accept after having called the superclass so that it is not propagated (many default implementations of mouseMoveEvent call event.ignore())
        drag = Qt.QDrag(self)
        drag.setMimeData(self.getModelMimeData())
        drag.exec_(Qt.Qt.CopyAction, Qt.Qt.CopyAction)
        return ret
    
    def isDragEnabled(self):
        '''whether the user can drag data from this widget
        
        :return: (bool) True if the user can drag data'''
        return self._dragEnabled
    
    def setDragEnabled(self, enabled):
        '''
        sets whether the user is allowed to drag data from this widget
        
        :param modifiable: (bool)
        '''
        self._dragEnabled = enabled
    
    def resetDragEnabled(self):
        '''Equivalent to setDragEnabled(self.__class__._dragEnabled)'''
        self.setModifiableByUser(self.__class__._dragEnabled)
        
    #-~-~-~-~-~-~-~-~-~-~-~-~-~-~-~-~-~-~-~-~-~-~-~-~-~-~-~-~-~-~-~-~-~-~-~-~-~-
    # Pending operations related methods: default implementation
    #-~-~-~-~-~-~-~-~-~-~-~-~-~-~-~-~-~-~-~-~-~-~-~-~-~-~-~-~-~-~-~-~-~-~-~-~-~-
         
    def updatePendingOpsStyle(self):
        """This method should be reimplemented by derived classes that want to
        change their appearance depending whether there are pending operations or not"""
        pass
        
    def emitValueChanged(self, *args):
        """Connect the specific XXXXChanged signals from derived classes to this
        method in order to have a unified signal which can be used by Taurus Widgets"""
        self.emit(Qt.SIGNAL('valueChanged'))
        self.updatePendingOpsStyle() #by default, update its own style
    
    def safeApplyOperations(self, ops = None):
        """Applies the given operations (or the pending operations if None passed)
        
        :param ops: (sequence<taurus.core.taurusoperation.TaurusOperation> or None) list of operations to apply. 
                    If None is given (default) the component fetches the pending operations
                    
        :return: (bool) False if the apply was aborted by the user. True otherwise.
        """
        
        if ops is None: ops = self.getPendingOperations()
        
        #Check if we need to take care of dangerous operations
        if self.getForceDangerousOperations(): dangerMsgs = []
        else: dangerMsgs = [op.getDangerMessage() for op in ops if len(op.getDangerMessage()) > 0]
        #warn the user if need be
        if len(dangerMsgs)==1:
            result = Qt.QMessageBox.warning(self, "Potentially dangerous action",
                                                "%s\nProceed?"%dangerMsgs[0],
                                                Qt.QMessageBox.Ok|Qt.QMessageBox.Cancel,
                                                Qt.QMessageBox.Ok)
            if result != Qt.QMessageBox.Ok:
                return False
                
        elif len(dangerMsgs)>1:
            warningDlg = Qt.QMessageBox(Qt.QMessageBox.Warning, " %d potentially dangerous actions"%len(dangerMsgs),
                                     "You are about to apply %d actions that may be potentially dangerous. Proceed?"%len(dangerMsgs),
                                     Qt.QMessageBox.Ok|Qt.QMessageBox.Cancel,
                                     self)
            details = "\n".join(dangerMsgs)
            warningDlg.setDetailedText(details)
            result = warningDlg.exec_()
            if result != Qt.QMessageBox.Ok:
                return False
        self.applyPendingOperations(ops)
        return True

    def setAutoTooltip(self, yesno):
        """Determines if the widget should automatically generate a tooltip
        based on the current widget model.
        
        :param yesno: (bool) True to automatically generate tooltip or False otherwise
        """
        self._autoTooltip = yesno
        
    def getAutoTooltip(self):
        """Returns if the widget is automatically generating a tooltip based
        on the current widget model.
        
        :return: (bool)  True if automatically generating tooltip or False otherwise
        """
        return self._autoTooltip
    
    @classmethod
    def getQtDesignerPluginInfo(cls):
        """Returns pertinent information in order to be able to build a valid
        QtDesigner widget plugin.
        
        The dictionary returned by this method should contain *at least* the 
        following keys and values:
        - 'module' : a string representing the full python module name (ex.: 'taurus.qt.qtgui.base')
        - 'icon' : a string representing valid resource icon (ex.: ':/designer/combobox.png')
        - 'container' : a bool telling if this widget is a container widget or not.
        
        This default implementation returns the following dictionary::
        
            { 'group'     : 'Taurus [Unclassified]',
              'icon'      : ':/designer/taurus.png',
              'container' : False }
        
        :return: (dict) a map with pertinent designer information"""
        return { 
            'group'     : 'Taurus [Unclassified]',
            'icon'      : ':/designer/taurus.png',
            'container' : False }


class TaurusBaseWritableWidget(TaurusBaseWidget):
    """The base class for all taurus input widgets
    
    it emits the applied signal when the value has been applied.
    """
    
    appliedSignalSignature = 'applied'
    
    def __init__(self, name, taurus_parent=None, designMode = False):
        self.call__init__(TaurusBaseWidget, name, parent=taurus_parent, designMode=designMode)
        
        self._lastValue = None
        
        # Overwrite not to show quality by default
        self._showQuality = False
        
        # Don't do auto-apply by default
        self._autoApply = False
        
        # Don't force a writing to attribute when there are not pending operations
        self._forcedApply = False
        
        self.connect(self, Qt.SIGNAL('valueChanged'), self.updatePendingOperations)
        
    #-~-~-~-~-~-~-~-~-~-~-~-~-~-~-~-~-~-~-~-~-~-~-~-~-~-~-~-~-~-~-~-~-~-~-~-~-~-
    # TaurusBaseWidget overwriting
    #-~-~-~-~-~-~-~-~-~-~-~-~-~-~-~-~-~-~-~-~-~-~-~-~-~-~-~-~-~-~-~-~-~-~-~-~-~-
    
    def getModelClass(self):
        '''reimplemented from :class:`TaurusBaseWidget`'''
        return TaurusAttribute

    def isReadOnly(self):
        '''reimplemented from :class:`TaurusBaseWidget`'''
        return False
    
    #-~-~-~-~-~-~-~-~-~-~-~-~-~-~-~-~-~-~-~-~-~-~-~-~-~-~-~-~-~-~-~-~-~-~-~-~-~-
    # QT properties 
    #-~-~-~-~-~-~-~-~-~-~-~-~-~-~-~-~-~-~-~-~-~-~-~-~-~-~-~-~-~-~-~-~-~-~-~-~-~-

    def setAutoApply(self, auto):
        '''
        Sets autoApply mode. In autoApply mode, the widget writes the value
        automatically whenever it is changed by the user (e.g., when 
        :meth:`valueChanged` is called). If False, a value changed just 
        flags a "pending operation" which needs to be applied manually by 
        the user before the value gets written.
        
        :param auto: (bool) True for setting autoApply mode. False for disabling
        '''
        self._autoApply = auto
        
    def getAutoApply(self):
        '''whether autoApply mode is enabled or not.
        
        :return: (bool) 
        '''
        return self._autoApply

    def resetAutoApply(self):
        '''resets the autoApply mode (i.e.: sets it to False)'''
        self.setAutoApply(False)
        
    def setForcedApply(self, forced):
        '''Sets the forcedApply mode. In forcedApply mode, values are written even 
        if there are not pending operations (e.g. even if the displayed value is 
        the same as the currently applied one).
        
        .. seealso: :meth:`forceApply` and :meth:`writeValue`
        
        :param forced: (bool) True for setting forcedApply mode. False for disabling
        '''
        self._forcedApply = forced
        
    def getForcedApply(self):
        '''whether forcedApply mode is enabled or not.
        
        :return: (bool) 
        '''
        return self._forcedApply

    def resetForcedApply(self):
        '''resets the forcedApply mode (i.e.: sets it to False)'''
        self.setForcedApply(False)
        
    def valueChanged(self, *args):
        '''Subclasses should connect some particular signal to this method for
        indicating that something has changed.
        e.g., a QLineEdit should connect its "textChanged" signal...
        '''
        self.emitValueChanged()
        if self._autoApply:
            self.writeValue()

    def writeValue(self, forceApply=False):
        '''Writes the value to the attribute, either by applying pending
        operations or (if the ForcedApply flag is True), it writes directly when
        no operations are pending
        
<<<<<<< HEAD
        It emits the applied signal if apply is not aborted.'''
=======
        :param forceApply: (bool) If True, it behaves as in forceApply mode 
                           (even if the forceApply mode is disabled by 
                           :meth:`setForceApply`)
        '''
>>>>>>> c926151e
        
        if self.hasPendingOperations():
            applied = self.safeApplyOperations()
            if applied: 
                self.emit(Qt.SIGNAL(self.appliedSignalSignature))
            return
        
        #maybe we want to force an apply even if there are no pending ops...
        kmods = Qt.QCoreApplication.instance().keyboardModifiers()
        controlpressed = bool(kmods&Qt.Qt.ControlModifier)
        if self.getForcedApply() or forceApply or controlpressed:
            self.forceApply()
            
    def forceApply(self):
        '''It (re)applies the value regardless of pending operations.
        WARNING: USE WITH CARE. In most cases what you need is to make sure
        that pending operations are properly created, not calling this method
        
<<<<<<< HEAD
        It emits the applied signal if apply is not aborted.
=======
        .. seealso: :meth:`forceApply` and :meth:`writeValue`
>>>>>>> c926151e
        '''
        try:
            v = self.getValue()
            op = WriteAttrOperation(self.getModelObj(), v, 
                                    self.getOperationCallbacks())
            op.setDangerMessage(self.getDangerMessage())
            applied = self.safeApplyOperations([op])
            if applied:
                self.emit(Qt.SIGNAL(self.appliedSignalSignature))
            self.info('Force-Applied value = %s'%str(v))
        except:
            self.error('Unexpected exception in forceApply')
            self.traceback()
        
    def handleEvent(self, src, evt_type, evt_value):
        '''reimplemented from :class:`TaurusBaseWidget`'''
        if evt_type in (TaurusEventType.Change, TaurusEventType.Periodic):
            self.emitValueChanged()
    
    def postAttach(self):
        '''reimplemented from :class:`TaurusBaseWidget`'''
        TaurusBaseWidget.postAttach(self)
        if self.isAttached():
            try:
                v = self.getModelValueObj().w_value
            except:
                v = None
            self.setValue(v)
        
    #-~-~-~-~-~-~-~-~-~-~-~-~-~-~-~-~-~-~-~-~-~-~-~-~-~-~-~-~-~-~-~-~-~-~-~-~-~-
    # Pending operations related methods
    #-~-~-~-~-~-~-~-~-~-~-~-~-~-~-~-~-~-~-~-~-~-~-~-~-~-~-~-~-~-~-~-~-~-~-~-~-~-
    
    def resetPendingOperations(self):
        '''reimplemented from :class:`TaurusBaseWidget`'''
        if self.isAttached():
            try:
                v = self.getModelValueObj().w_value
            except:
                v = None
            self.setValue(v)
        TaurusBaseWidget.resetPendingOperations(self)
        self.updateStyle()

    def updatePendingOperations(self):
        '''reimplemented from :class:`TaurusBaseWidget`'''
        model = self.getModelObj()
        try:
            model_value = model.getValueObj().w_value
            wigdet_value = self.getValue()
            if model.areStrValuesEqual(model_value, wigdet_value):
                self._operations = []
            else:
                operation = WriteAttrOperation(model, wigdet_value, 
                                               self.getOperationCallbacks())
                operation.setDangerMessage(self.getDangerMessage())
                self._operations = [operation]
        except:
            self._operations = []
        self.updateStyle()
        
    def getOperationCallbacks(self):
        '''returns the operation callbacks (i.e., a sequence of methods that will be called after an operation is executed
           (this default implementation it returns an empty list).
           
        :return: (sequence<callable>)   
        '''
        return []

    def getValue(self):
        '''
        This method must be implemented in derived classes to return 
        the value to be written. Note that this may differ 
        from the displayed value (e.g. for a numeric value being 
        edited by a QLineEdit-based widget, the displayed value will 
        be a string while getValue will return a number)
        '''
        raise NotImplementedError("Not allowed to call TaurusBaseWritableWidget.getValue()")

    def setValue(self, v):
        '''
        This method must be implemented in derived classes to provide 
        a (widget-specific) way of updating the displayed value based 
        on a given attribute value
        
        :param v: The attribute value 
        '''
        raise NotImplementedError("Not allowed to call TaurusBaseWritableWidget.setValue()")

    def updateStyle(self):
        '''reimplemented from :class:`TaurusBaseWidget`'''
        if self._autoTooltip:
            toolTip = self.getFormatedToolTip()
            if self.hasPendingOperations():
                v_str = str(self.getValue())
                model_v_str = getattr(self.getModelValueObj(),'w_value', '-----')
                toolTip += '<hr/>Displayed value (%s) differs from applied value (%s)' % (v_str, model_v_str)
            self.setToolTip(toolTip)

    def _updateValidator(self, evt_value):
        #re-set the validator ranges if applicable
        if evt_value is None: return
        v = self.validator()
        if isinstance(v, Qt.QIntValidator):
            bottom = evt_value.min_value
            top = evt_value.max_value
            bottom = int(bottom) if bottom != TaurusConfiguration.no_min_value else -sys.maxint
            top = int(top) if top != TaurusConfiguration.no_max_value else sys.maxint
            v.setRange(bottom, top)
            self.debug("Validator range set to %i-%i"%(bottom,top))
        elif isinstance(v, Qt.QDoubleValidator):
            bottom = evt_value.min_value
            top = evt_value.max_value
            bottom = float(bottom) if bottom != TaurusConfiguration.no_min_value else -float("inf") 
            top = float(top) if top != TaurusConfiguration.no_max_value else float("inf")
            v.setBottom(bottom)
            v.setTop(top)
            self.debug("Validator range set to %f-%f"%(bottom,top))
    
    @classmethod
    def getQtDesignerPluginInfo(cls):
        '''reimplemented from :class:`TaurusBaseWidget`'''
        ret = TaurusBaseWidget.getQtDesignerPluginInfo()
        ret['group'] = 'Taurus Input'
        return ret<|MERGE_RESOLUTION|>--- conflicted
+++ resolved
@@ -1640,14 +1640,12 @@
         operations or (if the ForcedApply flag is True), it writes directly when
         no operations are pending
         
-<<<<<<< HEAD
-        It emits the applied signal if apply is not aborted.'''
-=======
+        It emits the applied signal if apply is not aborted.
+
         :param forceApply: (bool) If True, it behaves as in forceApply mode 
                            (even if the forceApply mode is disabled by 
                            :meth:`setForceApply`)
         '''
->>>>>>> c926151e
         
         if self.hasPendingOperations():
             applied = self.safeApplyOperations()
@@ -1666,11 +1664,10 @@
         WARNING: USE WITH CARE. In most cases what you need is to make sure
         that pending operations are properly created, not calling this method
         
-<<<<<<< HEAD
         It emits the applied signal if apply is not aborted.
-=======
-        .. seealso: :meth:`forceApply` and :meth:`writeValue`
->>>>>>> c926151e
+
+        .. seealso: :meth:`setForceApply` and :meth:`writeValue`
+        
         '''
         try:
             v = self.getValue()
