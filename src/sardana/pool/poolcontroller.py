#!/usr/bin/env python

##############################################################################
##
# This file is part of Sardana
##
# http://www.sardana-controls.org/
##
# Copyright 2011 CELLS / ALBA Synchrotron, Bellaterra, Spain
##
# Sardana is free software: you can redistribute it and/or modify
# it under the terms of the GNU Lesser General Public License as published by
# the Free Software Foundation, either version 3 of the License, or
# (at your option) any later version.
##
# Sardana is distributed in the hope that it will be useful,
# but WITHOUT ANY WARRANTY; without even the implied warranty of
# MERCHANTABILITY or FITNESS FOR A PARTICULAR PURPOSE.  See the
# GNU Lesser General Public License for more details.
##
# You should have received a copy of the GNU Lesser General Public License
# along with Sardana.  If not, see <http://www.gnu.org/licenses/>.
##
##############################################################################

"""This module is part of the Python Pool library. It defines the base classes
for"""

__all__ = ["PoolController", "PoolPseudoMotorController",
           "PoolPseudoCounterController"]

__docformat__ = 'restructuredtext'

import sys
import weakref
import StringIO
import traceback
import functools

from taurus.core.util.containers import CaselessDict

from sardana import State, ElementType, TYPE_TIMERABLE_ELEMENTS,\
    TYPE_PSEUDO_ELEMENTS
from sardana.sardanaevent import EventType
from sardana.sardanavalue import SardanaValue
from sardana.sardanautils import is_non_str_seq, is_number

from sardana.pool.poolextension import translate_ctrl_value
from sardana.pool.poolbaseelement import PoolBaseElement


class PoolBaseController(PoolBaseElement):
    """Base class for all controllers"""

    def __init__(self, **kwargs):
        self._ctrl = None
        self._ctrl_error = None
        self._element_ids = {}
        self._pending_element_ids = {}
        self._element_axis = {}
        self._pending_element_axis = {}
        self._element_names = CaselessDict()
        self._pending_element_names = CaselessDict()
        self._operator = None
        kwargs['elem_type'] = ElementType.Controller
        super(PoolBaseController, self).__init__(**kwargs)

    def get_ctrl_types(self):
        raise NotImplementedError

    def get_ctrl_type_names(self):
        return map(ElementType.whatis, self.get_ctrl_types())

    def is_online(self):
        return True

    def get_ctrl_error(self):
        return self._ctrl_error

    def get_ctrl_error_str(self):
        """"""
        err = self._ctrl_error
        if err is None:
            return ""
        sio = StringIO.StringIO()
        traceback.print_exception(err[0], err[1], err[2], None, sio)
        s = sio.getvalue()
        sio.close()
        if s[-1:] == "\n":
            s = s[:-1]
        return s

    def add_element(self, elem, propagate=1):
        name, axis, eid = elem.get_name(), elem.get_axis(), elem.get_id()
        if self.is_online():
            try:
                self._ctrl.AddDevice(axis)
            except:
                self.error("Unable to add %s(%s)", name, axis, exc_info=1)
                self._pending_element_ids[eid] = elem
                self._pending_element_axis[axis] = elem
                self._pending_element_names[name] = elem
            self._element_ids[eid] = elem
            self._element_axis[axis] = elem
            self._element_names[name] = elem
        else:
            # TODO: raise exception
            self._pending_element_ids[eid] = elem
            self._pending_element_axis[axis] = elem
            self._pending_element_names[name] = elem
        if propagate:
            elements = self.get_elements()
            elements = [elements[_id].name for _id in sorted(elements)]
            self.fire_event(EventType("elementlist", priority=propagate),
                            elements)

    def remove_element(self, elem, propagate=1):
        name, axis, eid = elem.get_name(), elem.get_axis(), elem.get_id()
        f = self._element_ids.has_key(eid)
        if not f:
            f = self._pending_element_ids.has_key(eid)
            if not f:
                raise Exception("element '%s' is not in controller")
            del self._pending_element_ids[eid]
            del self._pending_element_axis[axis]
            del self._pending_element_names[name]
        else:
            del self._element_ids[eid]
            del self._element_axis[axis]
            del self._element_names[name]
            try:
                self._ctrl.DeleteDevice(axis)
            except:
                self.error("Unable to delete %s(%s)", name, axis, exc_info=1)
        if propagate:
            elements = self.get_elements()
            elements = [elements[_id].name for _id in sorted(elements)]
            self.fire_event(EventType("elementlist", priority=propagate),
                            elements)

    def rename_element(self, old_name, new_name, propagate=1):
        """Rename element in the controller.

        :param old_name: old name of the element
        :type old_name: str
        :param new_name: new name of the element
        :type new_name: str
        :param propagate: 0 for not propagating, 1 to propagate,
               2 propagate with priority
        :type propagate: int
        """
        element = self._element_names.pop(old_name, None)
        if element is None:
            raise KeyError('There is no element with name %s' % old_name)
        self._element_names[new_name] = element
        if propagate:
            elements = self.get_elements()
            elements = [elements[_id].name for _id in sorted(elements)]
            self.fire_event(EventType("elementlist", priority=propagate),
                            elements)

    def remove_axis(self, axis, propagate=1):
        f = self._element_axis.has_key(axis)
        if not f:
            f = self._pending_element_axis.has_key(axis)
            if not f:
                raise Exception("element '%s' is not in controller")
            elem = self._pending_element_axis[axis]
        else:
            elem = self._element_axis[axis]
        self.remove_element(elem, propagate=propagate)

    def get_elements(self):
        return self._element_ids

    def get_element_ids(self):
        return self._element_ids

    def get_element_axis(self):
        return self._element_axis

    def get_element(self, **kwargs):
        k = kwargs.get('axis')
        if k is None:
            k = kwargs.get('name')
            if k is None:
                k = kwargs.get('id')
                if k is None:
                    raise Exception("Must give either name, id or axis")
                d, pd = self._element_ids, self._pending_element_ids
            else:
                d, pd = self._element_names, self._pending_element_names
        else:
            d, pd = self._element_axis, self._pending_element_axis

        elem = d.get(k)
        if elem is None:
            elem = pd.get(k)
        return elem

    def read_axis_states(self, axes=None):
        """Reads the state for the given axes. If axes is None, reads the
        state of all active axes.

        :param axes: the list of axis to get the state. Default is None meaning
                       all active axis in this controller
        :type axes: seq<int> or None
        :return: a map containing the controller state information for each axis
        :rtype: dict<PoolElement, state info>
        """
        raise NotImplementedError

    def read_axis_values(self, axes=None):
        """Reads the value for the given axes. If axes is None, reads the
        value of all active axes.

        :param axes: the list of axis to get the value. Default is None meaning
                       all active axis in this controller
        :type axes: seq<int> or None
        :return: a map containing the controller value information for each axis
        :rtype: dict<PoolElement, value>
        """
        raise NotImplementedError

    def get_status(self, cache=True, propagate=1):
        """Returns the status for this object. If cache is True (default) it
        returns the current status stored in cache (it will force an update if
        cache is empty). If propagate > 0 and if the status changed since last
        read, it will propagate the status event to all listeners.

        :param cache:
            tells if return value from local cache or update from HW read
            [default: True]
        :type cache: bool
        :param propagate:
            if > 0 propagates the event in case it changed since last HW read.
            Values bigger that mean the event if sent should be a priority event
            [default: 1]
        :type propagate: int
        :return: the current object status
        :rtype: str"""
        if not cache or self._status is None:
            state_info = None
            self._set_state_info(state_info, propagate=propagate)
        return self._status

    _STD_STATUS = '{name} is {state}'

    def calculate_state_info(self, status_info=None):
        """Transforms the given state information. This specific base
        implementation transforms the given state,status tuple into a
        state, new_status tuple where new_status is "*self.name* is *state*.

        :param status_info:
            given status information [default: None, meaning use current state status.
        :type status_info: tuple<State, str>
        :return: a transformed state information
        :rtype: tuple<State, str>"""
        if status_info is None:
            status_info = self._state, self._status
        state, _ = status_info
        state_str = State[state]
        new_status = self._STD_STATUS.format(name=self.name, state=state_str)
        return status_info[0], new_status


def check_ctrl(fn):
    @functools.wraps(fn)
    def wrapper(pool_ctrl, *args, **kwargs):
        if not pool_ctrl.is_online():
            raise Exception("Cannot execute '%s' because '%s' is offline" %
                            (fn.__name__, pool_ctrl.name))
        return fn(pool_ctrl, *args, **kwargs)
    return wrapper


def ctrl_access(fn):
    @functools.wraps(fn)
    def wrapper(pool_ctrl, *args, **kwargs):
        with pool_ctrl:
            return fn(pool_ctrl, *args, **kwargs)
    return wrapper


class PoolController(PoolBaseController):
    """Controller class mediator for sardana controller plugins"""

    def __init__(self, **kwargs):
        self._lib_info = kwargs.pop('lib_info')
        self._ctrl_info = kwargs.pop('class_info')
        self._lib_name = kwargs.pop('library')
        self._class_name = kwargs.pop('klass')
        self._properties = kwargs.pop('properties')
        super(PoolController, self).__init__(**kwargs)
        self.re_init()

    def serialize(self, *args, **kwargs):
        kwargs = PoolBaseController.serialize(self, *args, **kwargs)
        ctrl_info = self._ctrl_info
        if ctrl_info is None:
            kwargs['module'] = self._lib_name
            kwargs['klass'] = self._class_name
            kwargs['language'] = 'Python'
            kwargs['file_name'] = None
            kwargs['types'] = None
            kwargs['main_type'] = None
            kwargs['parent'] = self._class_name
        else:
            types = self.get_ctrl_type_names()
            kwargs['module'] = ctrl_info.module_name
            kwargs['klass'] = ctrl_info.name
            kwargs['language'] = 'Python'
            kwargs['file_name'] = ctrl_info.file_name
            kwargs['types'] = types
            kwargs['parent'] = ctrl_info.name
            if len(types):
                kwargs['main_type'] = types[0]
            else:
                kwargs['main_type'] = None
        return kwargs

    def _create_ctrl_args(self):
        name = self.name
        klass = self._ctrl_info.klass
        props = dict(self._properties)
        args, kwargs = [], dict(pool_controller=weakref.ref(self))
        return name, klass, props, args, kwargs

    def _create_controller(self):
        name, klass, props, args, kwargs = self._create_ctrl_args()
        api = self._ctrl_info.api_version
        if api == 0:
            ctrl = klass(name, props)
            ctrl._args = args
            ctrl._kwargs = kwargs
        elif api == 1:
            ctrl = klass(name, props, *args, **kwargs)
        return ctrl

    def _init(self):
        if self._ctrl_info is None:
            if self._lib_info is not None:
                self._ctrl_error = self._lib_info.get_error()
            return
        try:
            self._ctrl = self._create_controller()
        except:
            self._ctrl = None
            self._ctrl_error = sys.exc_info()

    def re_init(self):
        self.set_state(State.Init, propagate=2)
        status = "{0} is Initializing (temporarily unavailable)".format(
            self.name)
        self.set_status(status, propagate=2)
        manager = self.pool.ctrl_manager
        old_e_ids = self._element_ids
        old_p_e_ids = self._pending_element_ids

        elem_axis = dict(self._element_axis)
        for axis in elem_axis:
            self.remove_axis(axis, propagate=0)

        if self._lib_info is None:
            mod_name = self.get_library_name()
        else:
            mod_name = self._lib_info.name

        if self._ctrl_info is None:
            class_name = self.get_class_name()
        else:
            class_name = self._ctrl_info.name

        self._ctrl_error = None
        self._ctrl_info = None
        self._lib_info = manager.getControllerLib(mod_name)
        if self._lib_info is not None:
            self._ctrl_info = self._lib_info.get_controller(class_name)
        self._init()

        for elem in elem_axis.values():
            self.add_element(elem, propagate=0)

        state, status = State.Fault, ""
        if self.is_online():
            state = State.On
        else:
            status = "\n" + self.get_ctrl_error_str()

        status = "{0} is {1}".format(self.name, State[state]) + status
        self.set_status(status, propagate=2)
        self.set_state(state, propagate=2)

    def get_ctrl_types(self):
        return self._ctrl_info.types

    def is_timerable(self):
        for t in self._ctrl_info.types:
            if t in TYPE_TIMERABLE_ELEMENTS:
                return True
        return False

    def is_pseudo(self):
        for t in self._ctrl_info.types:
            if t in TYPE_PSEUDO_ELEMENTS:
                return True
        return False

    def is_online(self):
        return self._ctrl_error is None and self._ctrl is not None

    def get_ctrl(self):
        return self._ctrl

    def set_ctrl(self, ctrl):
        self._ctrl = ctrl

    ctrl = property(fget=get_ctrl, fset=set_ctrl,
                    doc="actual controller object")

    def get_ctrl_info(self):
        return self._ctrl_info

    ctrl_info = property(fget=get_ctrl_info,
                         doc="controller information object")

    def set_operator(self, operator):
        """Defines the current operator object for this controller.
           For example, in acquisition, it should be a :class:`PoolMeasurementGroup`
           object.

           :param operator: the new operator object
           :type operator: object"""
        self._operator = operator

    def get_operator(self):
        return self._operator

    operator = property(fget=get_operator, fset=set_operator,
                        doc="current controller operator")

    # START API WHICH ACCESSES CONTROLLER API --------------------------------

    @check_ctrl
    def set_log_level(self, level):
        self.ctrl._log.log_obj.setLevel(level)

    @check_ctrl
    def get_log_level(self):
        return self.ctrl._log.log_obj.level

    def get_library_name(self):
        return self._lib_name

    def get_class_name(self):
        return self._class_name

    @check_ctrl
    def get_axis_attributes(self, axis):
        return self.ctrl.GetAxisAttributes(axis)

    @check_ctrl
    def get_ctrl_attr(self, name):
        ctrl_info = self.ctrl_info
        attr_info = ctrl_info.ctrl_attributes[name]
        if hasattr(self.ctrl, attr_info.fget):
            return getattr(self.ctrl, attr_info.fget)()
        else:
            return self.ctrl.GetCtrlPar(name)

    @check_ctrl
    def set_ctrl_attr(self, name, value):
        ctrl_info = self.ctrl_info
        attr_info = ctrl_info.ctrl_attributes[name]
        if hasattr(self.ctrl, attr_info.fset):
            return getattr(self.ctrl, attr_info.fset)(value)
        else:
            return self.ctrl.SetCtrlPar(name, value)

    @check_ctrl
    def get_axis_attr(self, axis, name):
        ctrl_info = self.ctrl_info
        axis_attr_info = ctrl_info.axis_attributes[name]
        if hasattr(self.ctrl, axis_attr_info.fget):
            ret = getattr(self.ctrl, axis_attr_info.fget)(axis)
        else:
            ret = self.ctrl.GetAxisExtraPar(axis, name)
        return ret

    @check_ctrl
    def set_axis_attr(self, axis, name, value):
        ctrl_info = self.ctrl_info
        axis_attr_info = ctrl_info.axis_attributes[name]
        try:
            return getattr(self.ctrl, axis_attr_info.fset)(axis, value)
        except AttributeError:
            return self.ctrl.SetAxisExtraPar(axis, name, value)

    @check_ctrl
    def set_ctrl_par(self, name, value):
        return self.ctrl.SetCtrlPar(name, value)

    @check_ctrl
    def get_ctrl_par(self, name):
        return self.ctrl.GetCtrlPar(name)

    @check_ctrl
    def set_axis_par(self, axis, name, value):
        return self.ctrl.SetAxisPar(axis, name, value)

    @check_ctrl
    def get_axis_par(self, axis, name):
        return self.ctrl.GetAxisPar(axis, name)

    # END API WHICH ACCESSES CONTROLLER API ----------------------------------

    # START API WHICH ACCESSES CRITICAL CONTROLLER API (like StateOne) -------

    def __build_exc_info(self, ctrl_states, axes, exc_info):
        status = "".join(traceback.format_exception(*exc_info))
        state_info = State.Fault, status
        for axis in axes:
            element = self.get_element(axis=axis)
            ctrl_states[element] = state_info

    @staticmethod
    def _format_exception(exc_info):
        fmt_exc = traceback.format_exception_only(*exc_info[:2])
        fmt_exc = "".join(fmt_exc)
        if fmt_exc.endswith("\n"):
            fmt_exc = fmt_exc[:-1]
        return fmt_exc

    def raw_read_axis_states(self, axes=None, ctrl_states=None):
        """**Unsafe method**. Reads the state for the given axes. If axes
        is None, reads the state of all active axes.

        :param axes: the list of axis to get the state. Default is None meaning
                       all active axis in this controller
        :type axes: seq<int> or None
        :return:
            a tuple of two elements: a map containing the controller state
            information for each axis and a boolean telling if an error occured
        :rtype: dict<PoolElement, state info>, bool"""
        if axes is None:
            axes = self._element_axis.keys()
        if ctrl_states is None:
            ctrl_states = {}

        ctrl = self.ctrl

        try:
            ctrl.PreStateAll()
            for axis in axes:
                ctrl.PreStateOne(axis)
            ctrl.StateAll()
        except:
            exc_info = sys.exc_info()
            status = self._format_exception(exc_info)
            state_info = (State.Fault, status), exc_info
            for axis in axes:
                element = self.get_element(axis=axis)
                ctrl_states[element] = state_info
            return ctrl_states, True

        error = False
        for axis in axes:
            element = self.get_element(axis=axis)
            try:
                state_info = ctrl.StateOne(axis)
                if state_info is None:
                    raise Exception("%s.StateOne(%s(%d)) returns 'None'"
                                    % (self.name, element.name, axis))
                state_info = state_info, None
            except:
                exc_info = sys.exc_info()
                status = self._format_exception(exc_info)
                state_info = (State.Fault, status), exc_info
                error = True
            ctrl_states[element] = state_info
        return ctrl_states, error

    @check_ctrl
    def read_axis_states(self, axes=None):
        """Reads the state for the given axes. If axes is None, reads the
        state of all active axes.

        :param axes: the list of axis to get the state. Default is None
                       meaning all active axis in this controller
        :type axes: seq<int> or None
        :return: a map containing the controller state information for each axis
        :rtype: dict<PoolElement, state info>"""
        return self.raw_read_axis_states(axes=axes)

    def _read_axis_value(self, element):

        def is_chunk(type_, value):
            if type_ == ElementType.CTExpChannel and is_non_str_seq(value):
                return True
            elif (type_ == ElementType.OneDExpChannel and
                  is_non_str_seq(value)):
                # empty list is also considered as chunk
                if (len(value) == 0 or not is_number(value[0])):
                    return True
            elif (type_ == ElementType.TwoDExpChannel and len(value) > 0
                  and not is_number(value[0][0])):
                return True
            return False

        try:
            axis = element.get_axis()
            type_ = element.get_type()
            ctrl_value = self.ctrl.ReadOne(axis)
            if ctrl_value is None:
                msg = '%s.ReadOne(%s[%d]) return error: Expected value(s), ' \
                      'got None instead' % (self.name, element.name, axis)
                raise ValueError(msg)

            if is_chunk(type_, ctrl_value):
                value = [translate_ctrl_value(v) for v in ctrl_value]
            else:
                value = translate_ctrl_value(ctrl_value)
        except:
            value = SardanaValue(exc_info=sys.exc_info())
        return value

    def raw_read_axis_values(self, axes=None, ctrl_values=None):
        """**Unsafe method**. Reads the value for the given axes. If axes
        is None, reads the value of all active axes.

        :param axes: the list of axis to get the value. Default is None
                       meaning all active axis in this controller
        :type axes: seq<int> or None
        :return: a map containing the controller value information for each axis
        :rtype: dict<PoolElement, SardanaValue>"""
        if axes is None:
            axes = self._element_axis.keys()
        if ctrl_values is None:
            ctrl_values = {}

        ctrl = self.ctrl

        try:
            ctrl.PreReadAll()
            for axis in axes:
                ctrl.PreReadOne(axis)
            ctrl.ReadAll()
        except:
            exc_info = sys.exc_info()
            for axis in axes:
                element = self.get_element(axis=axis)
                ctrl_values[element] = SardanaValue(exc_info=exc_info)
            return ctrl_values

        for axis in axes:
            element = self.get_element(axis=axis)
            ctrl_values[element] = self._read_axis_value(element)

        return ctrl_values

    @check_ctrl
    def read_axis_values(self, axes=None):
        """Reads the value for the given axes. If axes is None, reads the
        value of all active axes.

        :param axes: the list of axis to get the value. Default is None meaning
                       all active axis in this controller
        :type axes: seq<int> or None
        :return: a map containing the controller value information for each axis
        :rtype: dict<PoolElement, SardanaValue>"""
        return self.raw_read_axis_values(axes=axes)

    def raw_stop_all(self):
        try:
            return self._raw_stop_all()
        except:
            pass

    def raw_stop_one(self, axis):
        try:
            self._raw_stop_one(axis)
        except:
            pass

    def _raw_stop_all(self):
        try:
            return self.ctrl.StopAll()
        except:
            self.warning("StopAll() raises exception")
            self.debug("Details:", exc_info=1)
            raise

    def _raw_stop_one(self, axis):
        try:
            self.ctrl.StopOne(axis)
        except:
            self.warning("StopOne(%d) raises exception", axis)
            self.debug("Details:", exc_info=1)
            raise

    @check_ctrl
    def stop_all(self):
        self.raw_stop_all()

    stop = stop_all

    @check_ctrl
    def stop_one(self, axis):
        return self.raw_stop_one(axis)

    @check_ctrl
    def stop_element(self, element):
        """Stops the given element.

        :param element: the list of elements to stop
        :type element: PoolElement
        :raises Exception: not able to stop element
        """

        axes = [element.axis]
        error_axes = self.stop_axes(axes)
        if len(error_axes):
            raise Exception("Stop of element %s failed" % element.name)

    @check_ctrl
    def stop_elements(self, elements=None):
<<<<<<< HEAD
        """Stops the given elements.
           If elements is None, stops all active elements.
=======
        """Stops the given elements. If elements is None, stops all
        active elements.
>>>>>>> 5da2d4ff

        :param elements: the list of elements to stop. Default is None
                         meaning all active elements in this controller
        :type elements: seq<PoolElement> or None
        :return: list of elements that could not be stopped
        :rtype: list<PoolElements>
        """

        if elements is None:
            axes = self.get_element_axis().keys()
        else:
            axes = [e.axis for e in elements]
        error_axes = self.stop_axes(axes)
        error_elements = [self.get_element(axis=axis) for axis in error_axes]
        return error_elements

    def stop_axes(self, axes):
        """Stops the given axes.

        :param axes: the list of axes to stopped.
        :type axes: list<axes>
        :return: list of axes that could not be stopped
        :rtype: list<int>
        """
        ctrl = self.ctrl

        # PreStopAll
        try:
            ctrl.PreStopAll()
        except Exception:
            msg = "%s.PreStopAll has failed" % self.name
            self.warning(msg, exc_info=True)
            return axes

        error_axes = []
        for axis in axes:
            # PreStopOne
            msg = "%s.PreStopOne(%d) has failed" % (self.name, axis)
            try:
                ret = ctrl.PreStopOne(axis)
            except Exception:
                error_axes.append(axis)
                self.warning(msg, exc_info=True)
                continue
            if not ret:
                error_axes.append(axis)
                self.warning(msg)
                continue
            # StopOne
            try:
                ctrl.StopOne(axis)
            except Exception:
                msg = "%s.StopOne(%d) has failed" % (self.name, axis)
                error_axes.append(axis)
                self.warning(msg, exc_info=True)
        # StopAll
        try:
            ctrl.StopAll()
        except Exception:
            msg = "%s.StopAll(%d) has failed" % self.name
            self.warning(msg, exc_info=True)
            return axes

        return error_axes

    def raw_abort_all(self):
        try:
            return self._raw_abort_all()
        except:
            pass

    def raw_abort_one(self, axis):
        try:
            self._raw_abort_one(axis)
        except:
            pass

    def _raw_abort_all(self):
        try:
            return self.ctrl.AbortAll()
        except:
            self.warning("AbortAll() raises exception")
            self.debug("Details:", exc_info=1)
            raise

    def _raw_abort_one(self, axis):
        try:
            self.ctrl.AbortOne(axis)
        except:
            self.warning("AbortOne(%d) raises exception", axis)
            self.debug("Details:", exc_info=1)
            raise

    @check_ctrl
    def abort_all(self):
        self.raw_abort_all()

    abort = abort_all

    @check_ctrl
    def abort_one(self, axis):
        return self.raw_abort_one(axis)

    @check_ctrl
    def abort_element(self, element):
        """Aborts the given elements.

        :param element: the list of elements to abort
        :type element: PoolElement
        :raises Exception: not able to abort element
        """

        axes = [element.axis]
        error_axes = self.abort_axes(axes)
        if len(error_axes):
            raise Exception("Abort of element %s failed" % element.name)

    @check_ctrl
    def abort_elements(self, elements=None):
        """Abort the given elements. If elements is None, stops all
        active elements.

        :param elements: the list of elements to stop. Default is None
                         meaning all active elements in this controller
        :type elements: seq<PoolElement> or None
        :return: list of elements that could not be aborted
        :rtype: list<PoolElements>
        """

        if elements is None:
            axes = self.get_element_axis().keys()
        else:
            axes = [e.axis for e in elements]
        error_axes = self.abort_axes(axes)
        error_elements = [self.get_element(axis=axis) for axis in error_axes]
        return error_elements

    @check_ctrl
    def abort_axes(self, axes):
        """Aborts the given axes.

        :param axes: the list of axes to aborted.
        :type axes: list<axes>
        :return: list of axes that could not be aborted
        :rtype: list<int>
        """

        ctrl = self.ctrl

        # PreAbortAll
        try:
            ctrl.PreAbortAll()
        except Exception:
            msg = "%s.PreAbortAll has failed" % self.name
            self.warning(msg, exc_info=True)
            return axes

        error_axes = []
        for axis in axes:
            # PreStopOne
            msg = "%s.PreAbortOne(%d) has failed" % (self.name, axis)
            try:
                ret = ctrl.PreAbortOne(axis)
            except Exception:
                error_axes.append(axis)
                self.warning(msg, exc_info=True)
                continue
            if not ret:
                error_axes.append(axis)
                self.warning(msg)
            # AbortOne
            try:
                ctrl.AbortOne(axis)
            except Exception:
                msg = "%s.AbortOne(%d) has failed" % (self.name, axis)
                error_axes.append(axis)
                self.warning(msg, exc_info=True)
        # AbortAll
        try:
            ctrl.AbortAll()
        except Exception:
            msg = "%s.AbortAll(%d) has failed" % self.name
            self.warning(msg, exc_info=True)
            return axes

        return error_axes

    @check_ctrl
    def emergency_break(self, elements=None):
        """Stops the given elements. If elements is None,
        stops all active elements.
        If stop could not be executed, an abort is attempted.

        :param elements: the list of elements to stop. Default is None
                         meaning all active elements in this controller
        :type axes: seq<PoolElement> or None
        :return: elements that could neither be stopped nor aborted
        :rtype: list<PoolElement>
        """
        if elements is None:
            elements = self.ctrl.get_elements()

        error_elements = self.stop_elements(elements)
        if not error_elements:
            return []
        element_names = [elem.name for elem in error_elements]
        msg = ("Emergency break could not stop element(s): %s. "
               + "Trying to abort...") % element_names
        self.warning(msg)
        # trying to abort elements that could not be stopped
        error_elements = self.abort_elements(error_elements)
        if error_elements:
            element_names = [elem.name for elem in error_elements]
            msg = ("Emergency break could not abort element(s): %s"
                   % element_names)
            self.warning(msg)
        else:
            element_names = [elem.name for elem in elements]
            msg = ("Emergency break stopped/aborted element(s): %s" 
                   % element_names)
            self.warning(msg)
        return error_elements

    @check_ctrl
    def send_to_controller(self, stream):
        return self.ctrl.SendToCtrl(stream)

    # END API WHICH ACCESSES CRITICAL CONTROLLER API (like StateOne) ---------

    # START SPECIFIC TO MOTOR CONTROLLER -------------------------------------

    def raw_move(self, axis_pos):
        ctrl = self.ctrl
        ctrl.PreStartAll()
        for axis, dial_position in axis_pos.items():
            ret = ctrl.PreStartOne(axis, dial_position)
            if not ret:
                raise Exception("%s.PreStartOne(%d, %f) returns False"
                                % (self.name, axis, dial_position))

        for axis, dial_position in axis_pos.items():
            ctrl.StartOne(axis, dial_position)

        ctrl.StartAll()

    @check_ctrl
    def move(self, axis_pos):
        return self.raw_move(axis_pos)

    def has_backlash(self):
        return "Backlash" in self._ctrl.ctrl_features

    def wants_rounding(self):
        return "Rounding" in self._ctrl.ctrl_features

    @check_ctrl
    def define_position(self, axis, position):
        return self.ctrl.DefinePosition(axis, position)

    # END SPECIFIC TO MOTOR CONTROLLER ---------------------------------------

    # START SPECIFIC TO IOR CONTROLLER ---------------------------------------

    def write_one(self, axis, value):
        self.ctrl.WriteOne(axis, value)

    # END SPECIFIC TO IOR CONTROLLER -----------------------------------------


class PoolPseudoMotorController(PoolController):

    def __init__(self, **kwargs):
        self._motor_ids = kwargs.pop('role_ids')
        super(PoolPseudoMotorController, self).__init__(**kwargs)

    def serialize(self, *args, **kwargs):
        kwargs = PoolController.serialize(self, *args, **kwargs)
        kwargs['type'] = 'Controller'
        return kwargs

    def _create_ctrl_args(self):
        pars = PoolController._create_ctrl_args(self)
        kwargs = pars[4]
        kwargs['motor_ids'] = tuple(self._motor_ids)
        return pars

    def _read_axis_value(self, element):
        try:
            axis = element.get_axis()
            ctrl_value = self.ctrl.ReadOne(axis)
            if ctrl_value is None:
                msg = '%s.ReadOne(%s[%d]) return error: Expected value, ' \
                      'got None instead' % (self.name, element.name, axis)
                raise ValueError(msg)
            value = translate_ctrl_value(ctrl_value)
        except:
            value = SardanaValue(exc_info=sys.exc_info())
        return value

    @check_ctrl
    def calc_all_pseudo(self, physical_pos, curr_pseudo_pos):
        ctrl = self.ctrl
        try:
            ctrl_value = ctrl.CalcAllPseudo(physical_pos, curr_pseudo_pos)
            if ctrl_value is None:
                msg = '%s.CalcAllPseudo() return error: Expected value, ' \
                      'got None instead' % (self.name,)
                raise ValueError(msg)
            value = translate_ctrl_value(ctrl_value)
        except:
            value = SardanaValue(exc_info=sys.exc_info())
        return value

    @check_ctrl
    def calc_all_physical(self, pseudo_pos, curr_physical_pos):
        ctrl = self.ctrl
        try:
            ctrl_value = ctrl.CalcAllPhysical(pseudo_pos, curr_physical_pos)
            if ctrl_value is None:
                msg = '%s.CalcAllPhysical() return error: Expected value, ' \
                      'got None instead' % (self.name,)
                raise ValueError(msg)
            value = translate_ctrl_value(ctrl_value)
        except:
            value = SardanaValue(exc_info=sys.exc_info())
        return value

    @check_ctrl
    def calc_pseudo(self, axis, physical_pos, curr_pseudo_pos):
        ctrl = self.ctrl
        try:
            ctrl_value = ctrl.CalcPseudo(axis, physical_pos, curr_pseudo_pos)
            if ctrl_value is None:
                msg = '%s.CalcPseudo() return error: Expected value, ' \
                      'got None instead' % (self.name,)
                raise ValueError(msg)
            value = translate_ctrl_value(ctrl_value)
        except:
            value = SardanaValue(exc_info=sys.exc_info())
        return value

    @check_ctrl
    def calc_physical(self, axis, pseudo_pos, curr_physical_pos):
        ctrl = self.ctrl
        try:
            ctrl_value = ctrl.CalcPhysical(axis, pseudo_pos, curr_physical_pos)
            if ctrl_value is None:
                msg = '%s.CalcPhysical() return error: Expected value, ' \
                      'got None instead' % (self.name,)
                raise ValueError(msg)
            value = translate_ctrl_value(ctrl_value)
        except:
            value = SardanaValue(exc_info=sys.exc_info())
        return value


class PoolPseudoCounterController(PoolController):

    def __init__(self, **kwargs):
        self._counter_ids = kwargs.pop('role_ids')
        super(PoolPseudoCounterController, self).__init__(**kwargs)

    def serialize(self, *args, **kwargs):
        kwargs = PoolController.serialize(self, *args, **kwargs)
        kwargs['type'] = 'Controller'
        return kwargs

    def _create_ctrl_args(self):
        pars = PoolController._create_ctrl_args(self)
        kwargs = pars[4]
        kwargs['counter_ids'] = tuple(self._counter_ids)
        return pars

    @check_ctrl
    def calc(self, axis, values):
        ctrl = self.ctrl
        try:
            ctrl_value = ctrl.Calc(axis, values)
            if ctrl_value is None:
                msg = '%s.Calc() return error: Expected value, ' \
                      'got None instead' % (self.name,)
                raise ValueError(msg)
            value = translate_ctrl_value(ctrl_value)
        except:
            value = SardanaValue(exc_info=sys.exc_info())
        return value

    def calc_all(self, values):
        ctrl = self.ctrl
        try:
            ctrl_value = ctrl.CalcAll(values)
            if ctrl_value is None:
                msg = '%s.CalcAll() return error: Expected value, ' \
                      'got None instead' % (self.name,)
                raise ValueError(msg)
            value = translate_ctrl_value(ctrl_value)
        except:
            value = SardanaValue(exc_info=sys.exc_info())
        return value<|MERGE_RESOLUTION|>--- conflicted
+++ resolved
@@ -724,13 +724,8 @@
 
     @check_ctrl
     def stop_elements(self, elements=None):
-<<<<<<< HEAD
-        """Stops the given elements.
-           If elements is None, stops all active elements.
-=======
         """Stops the given elements. If elements is None, stops all
         active elements.
->>>>>>> 5da2d4ff
 
         :param elements: the list of elements to stop. Default is None
                          meaning all active elements in this controller
