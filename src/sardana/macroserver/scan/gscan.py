#!/usr/bin/env python

##############################################################################
##
## This file is part of Sardana
##
## http://www.tango-controls.org/static/sardana/latest/doc/html/index.html
##
## Copyright 2011 CELLS / ALBA Synchrotron, Bellaterra, Spain
## 
## Sardana is free software: you can redistribute it and/or modify
## it under the terms of the GNU Lesser General Public License as published by
## the Free Software Foundation, either version 3 of the License, or
## (at your option) any later version.
## 
## Sardana is distributed in the hope that it will be useful,
## but WITHOUT ANY WARRANTY; without even the implied warranty of
## MERCHANTABILITY or FITNESS FOR A PARTICULAR PURPOSE.  See the
## GNU Lesser General Public License for more details.
## 
## You should have received a copy of the GNU Lesser General Public License
## along with Sardana.  If not, see <http://www.gnu.org/licenses/>.
##
##############################################################################

"""This module contains the class definition for the MacroServer generic
scan"""

__all__ = ["ScanSetupError", "ScanException", "ExtraData", "TangoExtraData",
           "GScan", "SScan", "CScan", "CSScan", "CTScan", "HScan"]

__docformat__ = 'restructuredtext'

import os
import datetime
import operator
import time
import threading
import numpy as np

import PyTango
import taurus

from taurus.core import TaurusListener, TaurusEventType
from taurus.core.util import USER_NAME, Logger
from taurus.core.util.codecs import CodecFactory
from taurus.core.tango import FROM_TANGO_TO_STR_TYPE

from sardana.util.tree import BranchNode, LeafNode, Tree
from sardana.util.motion import Motor as VMotor
from sardana.util.motion import MotionPath
from sardana.macroserver.msexception import MacroServerException, UnknownEnv, \
    InterruptException
from sardana.macroserver.msparameter import Type
from sardana.macroserver.scan.scandata import ColumnDesc, MoveableDesc, \
    ScanFactory, ScanDataEnvironment
from sardana.macroserver.scan.recorder import OutputRecorder, JsonRecorder, \
    SharedMemoryRecorder, FileRecorder
from sardana.taurus.core.tango.sardana.pool import Ready
from sardana.taurus.core.tango.sardana import AcqMode


class ScanSetupError(Exception):
    pass


class ScanException(MacroServerException):
    pass


class ExtraData(object):
    
    def __init__(self, **kwargs):
        """Expected keywords are:
            - model (str, mandatory): represents data source (ex.: a/b/c/d)
            - label (str, mandatory): column label
            - name (str, optional): unique name (defaults to model)
            - shape (seq, optional): data shape 
            - dtype (numpy.dtype, optional): data type
            - instrument (str, optional): full instrument name"""
        self._label = kwargs['label']
        self._model = kwargs['model']
        if not kwargs.has_key('dtype'):
            kwargs['dtype'] = self.getType()
        if not kwargs.has_key('shape'):
            kwargs['shape'] = self.getShape()
        if not kwargs.has_key('name'):
            kwargs['name'] = self._model
        self._column = ColumnDesc(**kwargs)
    
    def getLabel(self):
        return self._label

    def getName(self):
        return self._label
    
    def getColumnDesc(self):
        return self._column
    
    def getType(self):
        raise Exception("Must be implemented in subclass")
    
    def getShape(self):
        raise Exception("Must be implemented in subclass")

    def read(self):
        raise Exception("Must be implemented in subclass")


class TangoExtraData(ExtraData):
    
    def __init__(self, **kwargs):
        self._attribute = None
        ExtraData.__init__(self, **kwargs)
    
    @property
    def attribute(self):
        if self._attribute is None:
            self._attribute = taurus.Attribute(self._model)
        return self._attribute
        
    def getType(self):
        t = self.attribute.getType()
        if t is None:
            raise Exception("Could not determine type for unknown attribute '%s'" % self._model)
        return FROM_TANGO_TO_STR_TYPE[t]
    
    def getShape(self):
        s = self.attribute.getShape()
        if s is None:
            raise Exception("Could not determine type for unknown attribute '%s'" % self._model)
        return s

    def read(self):
        try:
            return self.attribute.read(cache=False).value
        except InterruptException:
            raise
        except Exception:
            return None


class GScan(Logger):
    """Generic Scan object. 
    The idea is that the scan macros create an instance of this Generic Scan, 
    supplying in the constructor a reference to the macro that created the scan,
    a generator function pointer, a list of moveable items, an extra 
    environment and a sequence of constrains.
    
    If the referenced macro is hookable, 'pre-scan' and 'post-scan' hook hints
    will be used to execute callables before the start and after the end of the
    scan, respectively
    
    The generator must be a function yielding a dictionary with the following
    content (minimum) at each step of the scan:
      - 'positions'  : In a step scan, the position where the moveables should go
      - 'integ_time' : In a step scan, a number representing the integration time for the step 
                     (in seconds)
      - 'integ_time' : In a continuous scan, the time between acquisitions
      - 'pre-move-hooks' : (optional) a sequence of callables to be called in strict order before starting to move.
      - 'post-move-hooks': (optional) a sequence of callables to be called in strict order after finishing the move.
      - 'pre-acq-hooks'  : (optional) a sequence of callables to be called in strict order before starting to acquire.
      - 'post-acq-hooks' : (optional) a sequence of callables to be called in strict order after finishing acquisition but before recording the step.
      - 'post-step-hooks' : (optional) a sequence of callables to be called in strict order after finishing recording the step.
      - 'hooks' : (deprecated, use post-acq-hooks instead)
      - 'point_id' : a hashable identifing the scan point.
      - 'check_func' : (optional) a list of callable objects. callable(moveables, counters)
      - 'extravalues': (optional) a dictionary containing the values for each extra info
                       field. The extra information fields must be described in
                       extradesc (passed in the constructor of the Gscan) 
    
    
    The moveables must be a sequence Motion or MoveableDesc objects.
    
    The environment is a dictionary of extra environment to be added specific
    to the macro in question.
    
    Each constrain must be a callable which must receive a two parameters: the 
    current point and the next point. It should return True or False
    
    The extradesc optional argument consists of a list of ColumnDesc objects
    which describe the data fields that will be filled using step['extravalues'],
    where step is what the generator yields.
    
    The Generic Scan will create:
      - a ScanData
      - DataHandler with the following recorders:
        - OutputRecorder (depends on 'OutputCols' environment variable)
        - SharedMemoryRecorder (depends on 'SharedMemory' environment variable)
        - FileRecorder (depends on 'ScanDir' and 'ScanData' environment variables)
      - ScanDataEnvironment with the following contents:
        - 'serialno' : a integer identifier for the scan operation
        - 'user' : the user which started the scan
        - 'title' : the scan title (build from macro.getCommand)
        - 'datadesc' : a seq<ColumnDesc> describing each column of data 
                     (labels, data format, data shape, etc)
        - 'estimatedtime' : a float representing an estimation for 
                          the duration of the scan (in seconds). Negative means
                          the time estimation is known not to be accurate. Anyway,
                          time estimation has 'at least' semantics.
        - 'total_scan_intervals' : total number of scan intervals. Negative means
                                   the estimation is known not to be accurate. In
                                   this case, estimation has 'at least' semantics.
        - '' : a datetime.datetime representing the start of the scan
        - 'instrumentlist' : a list of Instrument objects containing info
                            about the physical setup of the motors, counters,...
        - <extra environment> given in the constructor
        (at the end of the scan, extra keys 'endtime' and 'deadtime' will be added
        representing the time at the end of the scan and the dead time)

        This object is passed to all recorders at the beginning and at the end 
        of the scan (when startRecordList and endRecordList is called)
    
    At each step of the scan, for each Recorder, the writeRecord method will
    be called with a Record object as parameter. The Record.data member will be
    a dictionary containing:
      - 'point_nb' : the point number of the scan
      - for each column of the scan (motor or counter), a key with the 
      corresponding column name will contain the value"""
    
    MAX_SCAN_HISTORY = 20
    
    env = ('ActiveMntGrp', 'ExtraColumns' 'ScanDir', 'ScanFile', 'SharedMemory', 'OutputCols')
    
    def __init__(self, macro, generator=None, moveables=[], env={}, constraints=[], extrainfodesc=[]):
        self._macro = macro
        self._generator = generator
        self._extrainfodesc = extrainfodesc
        
        #nasty hack to make sure macro has access to gScan as soon as possible 
        self._macro._gScan = self #TODO: CAUTION! this may be causing a circular reference! 
        
        self._moveables, moveable_names = [], []
        for moveable in moveables:
            if not isinstance(moveable, MoveableDesc):
                moveable = MoveableDesc(moveable=moveable)
            moveable_names.append(moveable.moveable.getName())
            self._moveables.append(moveable)
        
        name = self.__class__.__name__
        self.call__init__(Logger, name)
        
        # ----------------------------------------------------------------------
        # Setup motion objects
        # ----------------------------------------------------------------------
        self._motion = macro.getMotion(moveable_names)

        # ----------------------------------------------------------------------
        # Find the measurement group
        # ----------------------------------------------------------------------
        try:
            mnt_grp_name = macro.getEnv('ActiveMntGrp')
        except UnknownEnv:
            mnt_grps = macro.getObjs(".*", type_class=Type.MeasurementGroup)
            if len(mnt_grps) == 0:
                ScanSetupError('No Measurement Group defined')
            mnt_grp = mnt_grps[0]
            macro.info("ActiveMntGrp not defined. Using %s", mnt_grp)
            macro.setEnv('ActiveMntGrp', mnt_grp.getName())
        else:
            if not isinstance(mnt_grp_name, (str, unicode)):
                t = type(mnt_grp_name).__name__
                raise TypeError("ActiveMntGrp MUST be string. It is '%s'" % t)

            mnt_grp = macro.getObj(mnt_grp_name,
                                   type_class=Type.MeasurementGroup)

        if mnt_grp is None:
            raise ScanSetupError("ActiveMntGrp has invalid value: '%s'"
                                 % mnt_grp_name)

        self._master = mnt_grp.getTimer()

        if self._master is None:
            raise ScanSetupError('%s has no timer defined' % mnt_grp.getName())
        
        self._measurement_group = mnt_grp
        
        # ----------------------------------------------------------------------
        # Setup extra columns
        # ----------------------------------------------------------------------
        self._extra_columns = self._getExtraColumns()
        
        # ----------------------------------------------------------------------
        # Setup data management
        # ----------------------------------------------------------------------
        
        # Generate data handler
        data_handler = ScanFactory().getDataHandler()
        
        # The Scan data object
        data = ScanFactory().getScanData(data_handler)

        # The Output recorder (if any)
        output_recorder = self._getOutputRecorder()

        # The Output recorder (if any)
        json_recorder = self._getJsonRecorder()
        
        # The File recorders (if any)
        file_recorders = self._getFileRecorders()
        
        # The Shared memory recorder (if any)
        shm_recorder = self._getSharedMemoryRecorder(0)
        shm_recorder_1d = None
        if shm_recorder is not None:
            shm_recorder_1d = self._getSharedMemoryRecorder(1)
        
        data_handler.addRecorder(output_recorder)
        data_handler.addRecorder(json_recorder)
        for file_recorder in file_recorders:
            data_handler.addRecorder(file_recorder)
        data_handler.addRecorder(shm_recorder)
        data_handler.addRecorder(shm_recorder_1d)
        
        self._data = data
        self._data_handler = data_handler
                
        # ----------------------------------------------------------------------
        # Setup environment
        # ----------------------------------------------------------------------
        self._setupEnvironment(env)

    def _getExtraColumns(self):
        ret = []
        try:
            cols = self.macro.getEnv('ExtraColumns')
        except InterruptException:
            raise
        except:
            self.info('ExtraColumns is not defined')
            return ret
        
        try:
            for i, kwargs in enumerate(cols):
                kw = dict(kwargs)
                try:
                    if kw.has_key('instrument'):
                        instrument = self._macro.getObj(kw['instrument'],
                            type_class=Type.Instrument)
                        if instrument:
                            kw['instrument'] = instrument
                    ret.append(TangoExtraData(**kw))
                except InterruptException:
                    raise
                except Exception, colexcept:
                    colname = kw.get('label', str(i))
                    self.macro.warning("Extra column %s is invalid: %s",
                                       colname, str(colexcept))
        except InterruptException:
            raise
        except Exception:
            self.macro.warning('ExtraColumns has invalid value. Must be a '
                               'sequence of maps')
        return ret

    def _getJsonRecorder(self):
        try:
            json_enabled = self.macro.getEnv('JsonRecorder')
            if json_enabled:
                return JsonRecorder(self.macro)
        except InterruptException:
            raise
        except Exception:
            pass
        self.info('JsonRecorder is not defined. Use "senv JsonRecorder '
                  'True" to enable it')

    def _getOutputRecorder(self):
        cols = None
        try:
            cols = self.macro.getEnv('OutputCols')
        except InterruptException:
            raise
        except:
            pass
        return OutputRecorder(self.macro, cols=cols, number_fmt='%g')
    
    def _getFileRecorders(self):
        macro = self.macro
        try:
            scan_dir = macro.getEnv('ScanDir')
        except InterruptException:
            raise
        except Exception:
            macro.warning('ScanDir is not defined. This operation will not be '
                          'stored persistently. Use Use "expconf" (or "senv ScanDir '
                          '<abs directory>") to enable it')
            return ()
        
        if not isinstance(scan_dir, (str, unicode)):
            scan_dir_t = type(scan_dir).__name__
            raise TypeError("ScanDir MUST be string. It is '%s'" % scan_dir_t)
        
        try:
            file_names = macro.getEnv('ScanFile')
        except InterruptException:
            raise
        except Exception:
            macro.warning('ScanFile is not defined. This operation will not '
                          'be stored persistently. Use "expconf" (or "senv ScanDir <scan '
                          'file(s)>") to enable it')
            return ()

        if isinstance(file_names, (str, unicode)):
            file_names = (file_names,)
        elif not operator.isSequenceType(file_names):
            scan_file_t = type(file_names).__name__
            raise TypeError("ScanFile MUST be string or sequence of strings."\
                            " It is '%s'" % scan_file_t)
            
        file_recorders = []
        for file_name in file_names:
            abs_file_name = os.path.join(scan_dir, file_name)
            try:
                file_recorder = FileRecorder(abs_file_name, macro=macro)
                file_recorders.append(file_recorder)
            except InterruptException:
                raise
            except Exception:
                macro.warning("Error creating recorder for %s", abs_file_name)
                macro.debug("Details:", exc_info=1)
        
        if len(file_recorders) == 0:
            macro.warning("No valid recorder found. This operation will not be "
                          " stored persistently")
        return file_recorders
    
    def _getSharedMemoryRecorder(self, eid):
        macro, mg, shm = self.macro, self.measurement_group, False
        try:
            shm = macro.getEnv('SharedMemory')
        except InterruptException:
            raise
        except Exception:
            self.info('SharedMemory is not defined. Use "senv '
                      'SharedMemory sps" to enable it')
            return
        
        if not shm: 
            return
        
        kwargs = {}
        # For now we only support SPS shared memory format
        if shm.lower() == 'sps':
            cols  = 1                            # Point nb column
            cols += len(self.moveables)          # motor columns
            ch_nb = len(mg.getChannels())
            oned_nb = 0
            array_prefix = mg.getName().upper()
            
            try:
                oned_nb = len(mg.OneDExpChannels)
            except InterruptException:
                raise
            except:
                oned_nb = 0
            
            twod_nb = 0
            try:
                twod_nb = len(mg.TwoDExpChannels)
            except InterruptException:
                raise
            except:
                twod_nb = 0
            
            if eid == 0:
                cols += (ch_nb - oned_nb - twod_nb)    # counter/timer & 0D channel columns
            elif eid == 1:
                cols = 1024
                
            if eid == 0:
                kwargs.update({ 'program' : macro.getDoorName(),
                                  'array' : "%s_0D" % array_prefix,
                                  'shape' : (cols, 4096) } )
            elif eid == 1:
                if oned_nb == 0:
                    return
                else:
                    kwargs.update({ 'program' : macro.getDoorName(),
                                  'array' : "%s_1D" % array_prefix,
                                  'shape' : (cols, 99) } )
            
        shmRecorder = SharedMemoryRecorder(shm, **kwargs)
        if shmRecorder is None:
            self.info('SharedMemory %s is not available'%shm)
        return shmRecorder
    
    def _secsToTimedelta(self, secs):
        days, secs = divmod(secs, 86400)
        # we don't have to care about microseconds because if secs is a float
        # timedelta will do it for us
        return datetime.timedelta(days, secs)
    
    def _timedeltaToSecs(self, td):
        return 86400*td.days + td.seconds + 1E-6*td.microseconds
    
    def _setupEnvironment(self, additional_env):
        try:
            serialno = self.macro.getEnv("ScanID") + 1
        except UnknownEnv:
            serialno = 1
        self.macro.setEnv("ScanID", serialno)
            
        env = ScanDataEnvironment(
                { 'serialno' : serialno,
                      'user' : USER_NAME, #TODO: this should be got from self.measurement_group.getChannelsInfo()
                     'title' : self.macro.getCommand() } )
        
        # Initialize the data_desc list (and add the point number column)
        data_desc = [
            ColumnDesc(name='point_nb', label='#Pt No', dtype='int64')
        ]
        
        # add motor columns
        ref_moveables = []
        for moveable in self.moveables:
            data_desc.append(moveable)
            if moveable.is_reference:
                ref_moveables.insert(0, moveable.name)
        
        if not ref_moveables and len(self.moveables):
            ref_moveables.append(data_desc[-1].name)
        env['ref_moveables'] = ref_moveables
        
        # add master column
        master = self._master
        instrument = master['instrument']
        
        #add channels from measurement group
        channels_info = self.measurement_group.getChannelsInfo()
        counters = []
        for ci in channels_info:
            instrument = ci.instrument or ''
            try:
                instrumentFullName = self.macro.findObjs(instrument, type_class=Type.Instrument)[0].getFullName()
            except InterruptException:
                raise
            except:
                instrumentFullName = ''
            #substitute the axis placeholder by the corresponding moveable.
            plotAxes = []
            i = 0
            for a in ci.plot_axes:
                if a == '<mov>':
                    plotAxes.append(ref_moveables[i])
                    i += 1
                else: plotAxes.append(a)
                
            #create the ColumnDesc object
            column = ColumnDesc(name=ci.full_name,
                                label=ci.label,
                                dtype=ci.data_type,
                                shape=ci.shape,
                                instrument=instrumentFullName,
                                source=ci.source,
                                output=ci.output,
                                conditioning=ci.conditioning,
                                normalization=ci.normalization,
                                plot_type=ci.plot_type,
                                plot_axes=plotAxes,
                                data_units=ci.unit)
            data_desc.append(column)
            counters.append(column.name)
        counters.remove(master['full_name'])
        env['counters'] = counters
        
        for extra_column in self._extra_columns:
            data_desc.append(extra_column.getColumnDesc())
        # add extra columns 
        data_desc += self._extrainfodesc
        data_desc.append(ColumnDesc(name='timestamp', label='dt', dtype='float64'))
        
        env['datadesc'] = data_desc
        
        #set the data compression default
        try:
            env['DataCompressionRank'] = self.macro.getEnv('DataCompressionRank')
        except UnknownEnv:
            env['DataCompressionRank'] = -1
        
        #set the sample information
        #@todo: use the instrument API to get this info
        try: 
            env['SampleInfo'] = self.macro.getEnv('SampleInfo')
        except UnknownEnv:
            env['SampleInfo'] = {}
            
        #set the source information
        #@todo: use the instrument API to get this info
        try:
            env['SourceInfo'] = self.macro.getEnv('SourceInfo')
        except UnknownEnv:
            env['SourceInfo'] = {}
        
        #take the pre-scan snapshot
        try:
            preScanSnapShot = self.macro.getEnv('PreScanSnapshot')
        except UnknownEnv:
            preScanSnapShot = []
        env['preScanSnapShot'] = self.takeSnapshot(elements=preScanSnapShot)
        
        env['macro_id'] = self.macro.getID()
        try:
            env['ScanFile'] = self.macro.getEnv('ScanFile')
        except InterruptException:
            raise
        except:
            env['ScanFile'] = None
        try:
            env['ScanDir'] = self.macro.getEnv('ScanDir')
        except InterruptException:
            raise
        except:
            env['ScanDir'] = None
        env['estimatedtime'], env['total_scan_intervals'] = self._estimate()
        env['instrumentlist'] = self._macro.findObjs('.*', type_class=Type.Instrument) 

        #env.update(self._getExperimentConfiguration) #add all the info from the experiment configuration to the environment
        env.update(additional_env)
        self._env = env
        
        # Give the environment to the ScanData
        self.data.setEnviron(env)

    def takeSnapshot(self, elements=[]):
        '''reads the current values of the given elements
        
        :param elements: (list<str,str>) list of tuples of label,src for the elements to read
                         (can be pool elements or Taurus attribute names).
        
        :return: (list<ColumnDesc>) a list of :class:`ColumnDesc`, each including a 
                 "pre_scan_value" attribute with the read value for that attr
        '''
        manager = self.macro.getManager()
        all_elements_info = manager.get_elements_with_interface('Element')
        ret = []
        for src, label in elements:
            try:
                if src in all_elements_info:
                    ei = all_elements_info[src]
                    column = ColumnDesc(name=ei.full_name,
                                        label=label,
                                        instrument=ei.instrument,
                                        source=ei.source)
                else:
                    column = ColumnDesc(name=src,
                                        label=label,
                                        source=src)

                v = PyTango.AttributeProxy(column.source).read().value  #@Fixme: Tango-centric. It should work for any Taurus Attribute
                column.pre_scan_value = v
                column.shape = np.shape(v)
                column.dtype = getattr(v, 'dtype', np.dtype(type(v))).name
                ret.append(column)
            except:
                self.macro.warning('Error taking pre-scan snapshot of %s (%s)', label, src)
                self.debug('Details:', exc_info=1)
        return ret

    def get_virtual_motors(self):
        ret = []
        for moveable in self.moveables:
            try:
                v_motor = VMotor.fromMotor(moveable.moveable)
            except:
                #self.debug("Details:", exc_info=1)
                v_motor = VMotor(min_vel=0, max_vel=float('+inf'),
                                 accel_time=0, decel_time=0)
            ret.append(v_motor)
        return ret

    MAX_ITER = 100000

    def _estimate(self, max_iter=None):
        with_time = hasattr(self.macro, "getTimeEstimation")
        with_interval = hasattr(self.macro, "getIntervalEstimation")
        if with_time and with_interval:
            t, i = self.macro.getTimeEstimation(), self.macro.getIntervalEstimation()
            return t, i
        
        max_iter = max_iter or self.MAX_ITER
        iterator = self.generator()
        total_time = 0.0
        interval_nb = 0
        try:
            if not with_time:
                start_pos = self.motion.readPosition(force=True)
                v_motors = self.get_virtual_motors()
                motion_time, acq_time = 0.0, 0.0
                while interval_nb < max_iter:
                    step = iterator.next()
                    end_pos = step['positions']
                    max_path_duration = 0.0
                    for v_motor, start, stop in zip(v_motors, start_pos, end_pos):
                        path = MotionPath(v_motor, start, stop)
                        max_path_duration = max(max_path_duration, path.duration)
                    integ_time = step.get("integ_time", 0.0)
                    acq_time += integ_time
                    motion_time += max_path_duration 
                    total_time += integ_time + max_path_duration
                    interval_nb += 1
                    start_pos = end_pos
                if with_interval:
                    interval_nb = self.macro.getIntervalEstimation()
            else:
                while interval_nb < max_iter:
                    step = iterator.next()
                    interval_nb += 1
                total_time = self.macro.getTimeEstimation()
        except StopIteration:
            return total_time, interval_nb
        # max iteration reached.
        return -total_time, -interval_nb
    
    @property
    def data(self):
        return self._data
    
    @property
    def macro(self):
        return self._macro

    @property
    def measurement_group(self):
        return self._measurement_group

    @property
    def generator(self):
        return self._generator

    @property
    def motion(self):
        return self._motion
    
    @property
    def moveables(self):
        return self._moveables
    
    @property
    def steps(self):
        if not hasattr(self, '_steps'):
            self._steps = enumerate(self.generator())
        return self._steps
    
    def start(self):
        self.do_backup()
        env = self._env
        env['startts'] = ts = time.time()
        env['starttime'] = datetime.datetime.fromtimestamp(ts)
        env['acqtime'] = 0
        env['motiontime'] = 0
        env['deadtime'] = 0
        self.data.start()

    def end(self):
        env = self._env
        env['endts'] = end_ts = time.time()
        env['endtime'] = datetime.datetime.fromtimestamp(end_ts)
        total_time = end_ts - env['startts']
        estimated = env['estimatedtime']
        acq_time = env['acqtime']
        #env['deadtime'] = 100.0 * (total_time - estimated) / total_time
        
        env['deadtime'] = total_time - acq_time
        if 'delaytime' in env:
            env['motiontime'] = total_time - acq_time - env['delaytime']
        elif 'motiontime' in env:
            env['delaytime'] = total_time - acq_time - env['motiontime']
                  
        self.data.end()
        try:
            scan_history = self.macro.getEnv('ScanHistory')
        except UnknownEnv:
            scan_history = []
        
        scan_file = env['ScanFile']
        if isinstance(scan_file, (str, unicode)):
            scan_file = scan_file,
        
        names = [ col.name for col in env['datadesc'] ]
        history = dict(startts=env['startts'], endts=env['endts'],
                       estimatedtime=env['estimatedtime'],
                       deadtime=env['deadtime'], title=env['title'],
                       serialno=env['serialno'], user=env['user'],
                       ScanFile=scan_file, ScanDir=env['ScanDir'],
                       channels=names)
        scan_history.append(history)
        while len(scan_history) > self.MAX_SCAN_HISTORY:
            scan_history.pop(0)
        self.macro.setEnv('ScanHistory', scan_history)

    def scan(self):
        for _ in self.step_scan():
            pass
        
    def step_scan(self):
        self.start()
        try:
            ex = None
            try:
                for i in self.scan_loop():
                    self.macro.pausePoint()
                    yield i
            except ScanException, e:
                #self.macro.warning(e.msg)
                ex = e
            self.end()
            if not ex is None: raise e
        finally:
            self.do_restore()
                
    def scan_loop(self):
        raise NotImplementedError('Scan method cannot be called by '
                                  'abstract class')

    def do_backup(self):
        try:
            if hasattr(self.macro, 'do_backup'):
                self.macro.do_backup()
        except:
            msg = ("Failed to execute 'do_backup' method of the %s macro" % 
                   self.macro.getName()) 
            self.macro.debug(msg)
            self.macro.debug('Details: ', exc_info = True)
<<<<<<< HEAD
            raise Exception('error while doing a backup')
=======
            raise ScanException('error while doing a backup')
>>>>>>> 5544e733

    def do_restore(self):
        try:
            if hasattr(self.macro, 'do_restore'):
                self.macro.do_restore()
        except:
            msg = ("Failed to execute 'do_restore' method of the %s macro" % 
                   self.macro.getName())
            self.macro.debug(msg)
            self.macro.debug('Details: ', exc_info = True) 
<<<<<<< HEAD
            raise Exception('error while restoring a backup')
=======
            raise ScanException('error while restoring a backup')
>>>>>>> 5544e733

class SScan(GScan):
    """Step scan"""
    
    def scan_loop(self):
        lstep = None
        macro = self.macro
        scream = False
        
        if hasattr(macro, "nr_points"):
            nr_points = float(macro.nr_points)
            scream = True
        else:
            yield 0.0
        
        if hasattr(macro, 'getHooks'):
            for hook in macro.getHooks('pre-scan'):
                hook()
        
        self._sum_motion_time = 0
        self._sum_acq_time = 0
        
        for i, step in self.steps:
            # allow scan to be stopped between points
            macro.checkPoint()
            self.stepUp(i, step, lstep)
            lstep = step
            if scream:
                yield ((i + 1) / nr_points) * 100.0

        if hasattr(macro, 'getHooks'):
            for hook in macro.getHooks('post-scan'):
                hook()

        if not scream:
            yield 100.0
            
        self._env['motiontime'] = self._sum_motion_time
        self._env['acqtime'] = self._sum_acq_time
        
    def stepUp(self, n, step, lstep):
        motion, mg = self.motion, self.measurement_group
        startts = self._env['startts']
        
        #pre-move hooks
        for hook in step.get('pre-move-hooks',()):
            hook()
            try:
                step['extrainfo'].update(hook.getStepExtraInfo())
            except InterruptException:
                raise
            except:
                pass
        
        # Move
        self.debug("[START] motion")
        move_start_time = time.time()
        try:
            state, positions = motion.move(step['positions'])
            self._sum_motion_time += time.time() - move_start_time
        except InterruptException:
            raise
        except:
            self.dump_information(n, step)
            raise
        self.debug("[ END ] motion")
        
        curr_time = time.time()
        dt = curr_time - startts
        
        #post-move hooks
        for hook in step.get('post-move-hooks',()):
            hook()
            try:
                step['extrainfo'].update(hook.getStepExtraInfo())
            except InterruptException:
                raise
            except:
                pass
        
        # allow scan to be stopped between motion and data acquisition
        self.macro.checkPoint()
        
        if state != Ready:
            self.dump_information(n, step)
            m = "Scan aborted after problematic motion: " \
                "Motion ended with %s\n" % str(state)
            raise ScanException({ 'msg' : m })
        
        #pre-acq hooks
        for hook in step.get('pre-acq-hooks',()):
            hook()
            try:
                step['extrainfo'].update(hook.getStepExtraInfo())
            except InterruptException:
                raise
            except: pass
        
        integ_time = step['integ_time']
        # Acquire data
        self.debug("[START] acquisition")
        state, data_line = mg.count(integ_time)
        for ec in self._extra_columns:
            data_line[ec.getName()] = ec.read()
        self.debug("[ END ] acquisition")
        self._sum_acq_time += integ_time

        #post-acq hooks
        for hook in step.get('post-acq-hooks', ()):
            hook()
            try:
                step['extrainfo'].update(hook.getStepExtraInfo())
            except InterruptException:
                raise
            except:
                pass
        
        #hooks for backwards compatibility:
        if step.has_key('hooks'):
            self.macro.info('Deprecation warning: you should use '
                            '"post-acq-hooks" instead of "hooks" in the step '
                            'generator')
            for hook in step.get('hooks', ()):
                hook()
                try:
                    step['extrainfo'].update(hook.getStepExtraInfo())
                except InterruptException:
                    raise
                except:
                    pass
        
        # Add final moveable positions
        data_line['point_nb'] = n
        data_line['timestamp'] = dt
        for i, m in enumerate(self.moveables):
            data_line[m.moveable.getName()] = positions[i]
        
        #Add extra data coming in the step['extrainfo'] dictionary
        if step.has_key('extrainfo'): data_line.update(step['extrainfo'])
        
        self.data.addRecord(data_line)
    
        #post-step hooks
        for hook in step.get('post-step-hooks', ()):
            hook()
            try:
                step['extrainfo'].update(hook.getStepExtraInfo())
            except InterruptException:
                raise
            except:
                pass
        
    def dump_information(self, n, step):
        moveables = self.motion.moveable_list
        msg = ["Report: Stopped at step #" + str(n) + " with:"]
        for moveable in moveables:
            msg.append(moveable.information())
        self.macro.info("\n".join(msg))
        

class CScan(GScan):
    """Continuous scan abstract class. Implements helper methods."""
    
    def __init__(self, macro, generator=None, moveables=[],
                 env={}, constraints=[], extrainfodesc=[]):
        GScan.__init__(self, macro, generator=generator,
                       moveables=moveables, env=env, constraints=constraints,
                       extrainfodesc=extrainfodesc)
        self._current_waypoint_finished = False
        self._all_waypoints_finished = False
        self.motion_event = threading.Event()
        self.motion_end_event = threading.Event()
        data_structures = self.populate_moveables_data_structures(moveables)
        self._moveables_trees, \
        physical_moveables_names, \
        self._physical_moveables = data_structures
        self._physical_motion = self.macro.getMotion(physical_moveables_names)
        
    def populate_moveables_data_structures(self, moveables):
        '''Populates moveables data structures.
        :param moveables: (list<Moveable>) data structures will be generated 
                          for these moveables
        :return (moveable_trees, physical_moveables_names, physical_moveables)
                - moveable_trees (list<Tree>) - each tree represent one Moveables
                            with its hierarchy of inferior moveables.
                - physical_moveables_names (list<str> - list of the names of the 
                            physical moveables. List order is important and preserved.
                - physical_moveables (list<Moveable> - list of the moveable objects.
                            List order is important and preserved.'''
        
        def generate_moveable_node(macro, moveable):
            '''Function to generate a moveable data structures based on moveable object.
            Internally can be recursively called if moveable is a PseudoMotor.
            :param moveable: moveable object
            :return (moveable_node, physical_moveables_names, physical_moveables)
                - moveable_node (BaseNode) - can be a BranchNode if moveable is a PseudoMotor
                                      or a LeafNode if moveable is a PhysicalMotor.
                - physical_moveables_names (list<str> - list of the names of the 
                            physical moveables. List order is important and preserved.
                - physical_moveables (list<Moveable> - list of the moveable objects.
                            List order is important and preserved.'''
            moveable_node = None
            physical_moveables_names = []
            physical_moveables = []
            moveable_type = moveable.getType()
            if moveable_type == "PseudoMotor":
                moveable_node = BranchNode(moveable)    
                moveables_names = moveable.elements                
                sub_moveables = [macro.getMoveable(name) \
                                 for name in moveables_names]
                for sub_moveable in sub_moveables:
                    sub_moveable_node, \
                    _physical_moveables_names, \
                    _physical_moveables = generate_moveable_node(macro,
                                                                 sub_moveable)
                    physical_moveables_names += _physical_moveables_names
                    physical_moveables += _physical_moveables
                    moveable_node.addChild(sub_moveable_node)
            elif moveable_type == "Motor":
                moveable_node = LeafNode(moveable)
                moveable_name = moveable.getName()
                physical_moveables_names.append(moveable_name)
                physical_moveables.append(moveable)
            return moveable_node, physical_moveables_names, physical_moveables
        
        moveable_trees = []
        physical_moveables_names = [] 
        physical_moveables = []
                
        for moveable in moveables:
            moveable_root_node, _physical_moveables_names, _physical_moveables = \
                      generate_moveable_node(self.macro, moveable.moveable) 
            moveable_tree = Tree(moveable_root_node)
            moveable_trees.append(moveable_tree)
            physical_moveables_names += _physical_moveables_names
            physical_moveables += _physical_moveables 
        return moveable_trees, physical_moveables_names, physical_moveables
    
    def get_moveables_trees(self):
        '''Returns reference to the list of the moveables trees'''
        return self._moveables_trees
                    
    def on_waypoints_end(self, restore_positions=None):
        """To be called by the waypoint thread to handle the end of waypoints
        (either because no more waypoints or because a macro abort was
        triggered)"""
        self.set_all_waypoints_finished(True)
        if restore_positions is not None:
            self._setFastMotions()
            self.macro.info("Correcting overshoot...")
            self._physical_motion.move(restore_positions)
            #self.motion.move(restore_positions)
        self.do_restore()
        self.motion_end_event.set()        
        self.motion_event.set()
            
    def go_through_waypoints(self, iterate_only=False):
        """Go through the different waypoints."""
        try:
            self._go_through_waypoints()
        except:
            self.macro.debug('An error occurred moving to waypoints')
            self.macro.debug('Details: ', exc_info = True)
            self.on_waypoints_end()        
<<<<<<< HEAD
            raise Exception('error while moving to waypoints')
=======
            raise ScanException('error while moving to waypoints')
>>>>>>> 5544e733

    def _go_through_waypoints(self):
        """Internal, unprotected method to go through the different waypoints."""
        raise NotImplementedError("_go_through_waypoints must be implemented " +
                            "in CScan derived classes")
                
    def waypoint_estimation(self):
        """Internal, unprotected method to go through the different waypoints."""
        motion, waypoints = self.motion, self.generator()
        total_duration = 0
        #v_motors = self.get_virtual_motors()
        curr_positions, last_end_positions = motion.readPosition(force=True), None
        for i, waypoint in enumerate(waypoints):
            start_positions = waypoint.get('start_positions', last_end_positions)
            positions = waypoint['positions']
            if start_positions is None:
                last_end_positions = positions
                continue
            
            waypoint_info = self.prepare_waypoint(waypoint, start_positions,
                                                  iterate_only=True)
            motion_paths, delta_start, acq_duration = waypoint_info
    
            start_path, end_path = [] , []
            for path in motion_paths:
                start_path.append(path.initial_user_pos)
                end_path.append(path.final_user_pos)
                       
            # move from last waypoint to start position of this waypoint
            first_duration = 0
            if i == 1:
                # first waypoint means, moving from current position to the
                # start of first waypoint
                initial = curr_positions
            else:
                initial = start_positions
            for _path, start, end in zip(motion_paths, initial, start_path):
                v_motor = _path.motor
                path = MotionPath(v_motor, start, end)
                first_duration = max(first_duration, path.duration)
                        
            # move from waypoint start position to waypoint end position
            second_duration = 0
            for _path, start, end in zip(motion_paths, start_path, end_path):
                v_motor = _path.motor
                path = MotionPath(v_motor, start, end)
                second_duration = max(second_duration, path.duration)
            
            total_duration += first_duration + second_duration
            
            last_end_positions = end_path
        
        # add correct overshoot time
        overshoot_duration = 0
        for _path, start, end in zip(motion_paths, last_end_positions, positions):
            v_motor = _path.motor
            path = MotionPath(v_motor, start, end)
            overshoot_duration = max(overshoot_duration, path.duration)
        
        total_duration += overshoot_duration
        return total_duration       
    
    def prepare_waypoint(self, waypoint, start_positions, iterate_only=False):
        raise NotImplementedError("prepare_waypoint must be implemented in " + 
                                  "CScan derived classes")
        
    def set_all_waypoints_finished(self, v):
        self._all_waypoints_finished = v

    def do_backup(self):
        super(CScan, self).do_backup()
        self._backup = backup = []
        for moveable in self._physical_moveables:
            # first backup all motor parameters
            motor = moveable
            try:
                velocity = motor.getVelocity()
                accel_time = motor.getAcceleration()
                decel_time = motor.getDeceleration()
                motor_backup = dict(moveable=moveable, velocity=velocity,
                                    acceleration=accel_time,
                                    deceleration=decel_time)
                self.debug("Backup of %s", motor)
            except AttributeError:
                motor_backup = None
            except:
                msg = 'Failed to do a backup of the %s motor' % motor
                self.macro.debug(msg)
                self.macro.debug('Details: ', exc_info = True)
<<<<<<< HEAD
                raise Exception("error while doing the motor's backup")
=======
                raise ScanException("error while doing the motor's backup")
>>>>>>> 5544e733
            backup.append(motor_backup)
           
    def do_restore(self):
        super(CScan, self).do_restore()
        # restore changed motors to initial state
        for motor_backup in self._backup:
            if motor_backup is None:
                continue
            try:
                motor = motor_backup['moveable']
                motor.setVelocity(motor_backup['velocity'])
                motor.setAcceleration(motor_backup['acceleration'])
                motor.setDeceleration(motor_backup['deceleration'])
                self.debug("Restored backup of the %s motor.", motor)
            except:
                msg = 'Failed to restore a backup of the %s motor' % motor
                self.macro.debug(msg)
                self.macro.debug('Details: ', exc_info = True)
<<<<<<< HEAD
                raise Exception("error while restoring the motor's backup")
=======
                raise ScanException("error while restoring the motor's backup")
>>>>>>> 5544e733

    def _setFastMotions(self, motors=None):
        '''make given motors go at their max speed and accel'''
        if motors is None:
            motors = [b.get('moveable') for b in self._backup if b is not None]
            
        for motor in motors:
            try:
                motor.setVelocity(self.get_max_top_velocity(motor))
                motor.setAcceleration(self.get_min_acc_time(motor))
                motor.setDeceleration(self.get_min_dec_time(motor))
                self.debug("%s put into fast motion", motor)
            except:                
                self.macro.debug("Failed to put %s into fast motion", motor)
                self.macro.debug('Details: ', exc_info = True)
<<<<<<< HEAD
                raise Exception('error while configuring the motion parameters')
=======
                raise ScanException('error while configuring the motion parameters')
>>>>>>> 5544e733
                
    def get_max_top_velocity(self, motor):
        """Helper method to find the maximum top velocity for the motor.
        If the motor doesn't have a defined range for top velocity,
        then use the current top velocity"""
        
        top_vel_obj = motor.getVelocityObj()
        min_top_vel, max_top_vel = top_vel_obj.getRange()
        try:
            max_top_vel = float(max_top_vel)
        except ValueError:
            try:
                #hack to avoid recursive velocity reduction
                self._maxVelDict = getattr(self,'_maxVelDict',{})
                if not motor in self._maxVelDict:
                    self._maxVelDict[motor] = motor.getVelocity()
                max_top_vel = self._maxVelDict[motor]
            except AttributeError:
                pass
        return max_top_vel
    
    def get_min_acc_time(self, motor):
        """Helper method to find the minimum acceleration time for the motor.
        If the motor doesn't have a defined range for the acceleration time,
        then use the current acceleration time"""
        
        acc_time_obj = motor.getAccelerationObj()
        min_acc_time, max_acc_time = acc_time_obj.getRange()
        try:
            min_acc_time = float(min_acc_time)
        except ValueError:
            min_acc_time = motor.getAcceleration()
        return min_acc_time
    
    def get_min_dec_time(self, motor):
        """Helper method to find the minimum deceleration time for the motor.
        If the motor doesn't have a defined range for the acceleration time,
        then use the current acceleration time"""
        
        dec_time_obj = motor.getDecelerationObj()
        min_dec_time, max_dec_time = dec_time_obj.getRange()
        try:
            min_dec_time = float(min_dec_time)
        except ValueError:
            min_dec_time = motor.getDeceleration()
        return min_dec_time
 
#    def set_max_top_velocity(self, motor):
#        """Helper method to set the maximum top velocity for the motor to 
#        its maximum allowed limit."""
#        
#        v = self.get_max_top_velocity(motor)
#        try:
#            motor.setVelocity(v)
#        except:
#            pass

                
class CSScan(CScan):
    """Continuous scan controlled by software"""
    
    def __init__(self, macro, waypointGenerator=None, periodGenerator=None,
                 moveables=[], env={}, constraints=[], extrainfodesc=[]):
        CScan.__init__(self, macro, generator=waypointGenerator,
                       moveables=moveables, env=env, constraints=constraints,
                       extrainfodesc=extrainfodesc)
        self._periodGenerator = periodGenerator
        

    def _calculateTotalAcquisitionTime(self):
        return None
        
    @property
    def period_generator(self):
        return self._periodGenerator
    
    @property
    def period_steps(self):
        if not hasattr(self, '_period_steps'):
            self._period_steps = enumerate(self.period_generator())
        return self._period_steps
    
    def prepare_waypoint(self, waypoint, start_positions, iterate_only=False):
        slow_down = waypoint.get('slow_down', 1)
        positions = waypoint['positions']
        
        duration, cruise_duration, delta_start = 0, 0, 0
        ideal_paths, real_paths = [], []
        for i, (moveable, position) in enumerate(zip(self.moveables, positions)):
            motor = moveable.moveable
            
            coordinate = True
            try:
                base_vel, top_vel = motor.getBaseRate(), motor.getVelocity()
                accel_time, decel_time = motor.getAcceleration(), motor.getDeceleration()

                if slow_down > 0:
                    # find and set the maximum top velocity for the motor. 
                    # If the motor doesn't have a defined range for top velocity,
                    # then use the current top velocity
                    max_top_vel = self.get_max_top_velocity(motor)
                    if not iterate_only:
                        motor.setVelocity(max_top_vel)
                else:
                    max_top_vel = top_vel
            except AttributeError:
                if not iterate_only:
                    self.macro.warning("%s motion will not be coordinated", motor)
                base_vel, top_vel, max_top_vel = 0, float('+inf'), float('+inf')
                accel_time, decel_time = 0, 0
                coordinate = False

            last_user_pos = start_positions[i]
                        
            real_vmotor = VMotor(min_vel=base_vel, max_vel=max_top_vel,
                                 accel_time=accel_time,
                                 decel_time=decel_time)
            real_path = MotionPath(real_vmotor, last_user_pos, position)
            real_path.moveable = moveable            
            real_path.apply_correction = coordinate
            
            # Find the cruise duration of motion at top velocity. For this create a
            # virtual motor which has instantaneous acceleration and deceleration
            ideal_vmotor = VMotor(min_vel=base_vel, max_vel=max_top_vel,
                                  accel_time=0, decel_time=0)
            
            # create a path which will tell us which is the cruise duration of this
            # motion at top velocity
            ideal_path = MotionPath(ideal_vmotor, last_user_pos, position)
            ideal_path.moveable = moveable
            ideal_path.apply_correction = coordinate
            
            # if really motor is moving in this waypoint
            if ideal_path.displacement > 0:
                # recalculate time to reach maximum velocity
                delta_start = max(delta_start, accel_time)
            
            # recalculate cruise duration of motion at top velocity
            cruise_duration = max(cruise_duration, ideal_path.duration)
            duration = max(duration, real_path.duration)
            
            ideal_paths.append(ideal_path)
            real_paths.append(real_path)
            
        if slow_down <= 0:
            return real_paths, 0, duration
        
        # after finding the duration, introduce the slow down factor added
        # by the user
        cruise_duration /= slow_down
        
        if cruise_duration == 0:
            cruise_duration = float('+inf')
        
        # now that we have the appropriate top velocity for all motors, the
        # cruise duration of motion at top velocity, and the time it takes to
        # recalculate 
        for path in ideal_paths:
            vmotor = path.motor
            # in the case of pseudo motors or not moving a motor...
            if not path.apply_correction or path.displacement == 0:
                continue
            moveable = path.moveable
            motor = moveable.moveable
            new_top_vel = path.displacement / cruise_duration
            vmotor.setMaxVelocity(new_top_vel)
            accel_t, decel_t = motor.getAcceleration(), motor.getDeceleration()
            base_vel = vmotor.getMinVelocity()
            vmotor.setAccelerationTime(accel_t)
            vmotor.setDecelerationTime(decel_t)
            disp_sign = path.positive_displacement and 1 or -1
            new_initial_pos = path.initial_user_pos - accel_t * 0.5 * disp_sign * (new_top_vel + base_vel) - disp_sign * new_top_vel * (delta_start - accel_t)
            path.setInitialUserPos(new_initial_pos)
            new_final_pos = path.final_user_pos + disp_sign * vmotor.displacement_reach_min_vel
            path.setFinalUserPos(new_final_pos)
        
        return ideal_paths, delta_start, cruise_duration

    
    def go_through_waypoints(self, iterate_only=False):
        """go through the different waypoints."""
        try:
            self._go_through_waypoints()
        except:
            self.macro.debug('An error occurred moving to waypoints')
            self.macro.debug('Details: ', exc_info = True)
            self.on_waypoints_end()
<<<<<<< HEAD
            raise Exception('error while moving to waypoints')
=======
            raise ScanException('error while moving to waypoints')
>>>>>>> 5544e733

    def _go_through_waypoints(self):
        """Internal, unprotected method to go through the different waypoints."""
        macro, motion, waypoints = self.macro, self.motion, self.steps
        self.macro.debug("_go_through_waypoints() entering...")
        
        last_positions = None
        for _, waypoint in waypoints:
            self.macro.debug("Waypoint iteration...")
            start_positions = waypoint.get('start_positions')
            positions = waypoint['positions']
            if start_positions is None:
                start_positions = last_positions
            if start_positions is None:
                last_positions = positions
                continue
            
            waypoint_info = self.prepare_waypoint(waypoint, start_positions)
            motion_paths, delta_start, acq_duration = waypoint_info
            
            self.acq_duration = acq_duration
                        
            #execute pre-move hooks
            for hook in waypoint.get('pre-move-hooks',[]): 
                hook()
    
            start_pos, final_pos = [] , []
            for path in motion_paths:
                start_pos.append(path.initial_user_pos)
                final_pos.append(path.final_user_pos)

            if macro.isStopped():
                self.on_waypoints_end()
                return 
                      
            # move to start position
            self.macro.debug("Moving to start position: %s" % repr(start_pos))
            motion.move(start_pos)
            
            if macro.isStopped():
                self.on_waypoints_end()
                return
            
            # prepare motor(s) with the velocity required for synchronization
            for path in motion_paths:
                if not path.apply_correction:
                    continue
                vmotor = path.motor
                motor = path.moveable.moveable
                motor.setVelocity(vmotor.getMaxVelocity())

            if macro.isStopped():
                self.on_waypoints_end()
                return
                        
            self.timestamp_to_start = time.time() + delta_start
            self.motion_event.set()
            
            # move to waypoint end position
            motion.move(final_pos)

            self.motion_event.clear()

            if macro.isStopped():
                return self.on_waypoints_end()
            
            #execute post-move hooks
            for hook in waypoint.get('post-move-hooks',[]):
                hook()
            
            if start_positions is None:  
                last_positions = positions
        
        self.on_waypoints_end(positions)

    
    def scan_loop(self):
        motion, mg, waypoints = self.motion, self.measurement_group, self.steps
        macro = self.macro
        manager = macro.getManager()
        scream = False
        motion_event = self.motion_event
        startts = self._env['startts']
        
        sum_delay = 0
        sum_integ_time = 0
        
        if hasattr(macro, "nr_points"):
            nr_points = float(macro.nr_points)
            scream = True
        else:
            yield 0.0

        moveables = [ m.moveable for m in self.moveables ]
        period_steps = self.period_steps
        point_nb, step = -1, None
        data = self.data
        
        if hasattr(macro, 'getHooks'):
            for hook in macro.getHooks('pre-scan'):
                hook()
        
        # start move & acquisition as close as possible
        # from this point on synchronization becomes critical
        manager.add_job(self.go_through_waypoints)
        
        while not self._all_waypoints_finished:
        
            # wait for motor to reach start position
            motion_event.wait()
            
            # allow scan to stop
            macro.checkPoint()
            
            if self._all_waypoints_finished:
                break
            
            # wait for motor to reach max velocity
            start_time = time.time()
            deltat = self.timestamp_to_start - start_time
            if deltat > 0:
                time.sleep(deltat)
            curr_time = acq_start_time = time.time()
            integ_time = 0
            
            # Acquisition loop: acquire consecutively until waypoint asks to
            # stop or we see that we will enter deceleration time in next
            # acquisition
            while motion_event.is_set():

                # allow scan to stop
                macro.checkPoint()
            
                try:
                    point_nb, step = period_steps.next()
                except StopIteration:
                    self._all_waypoints_finished = True
                    break

                integ_time = step['integ_time']
                
                # If there is no more time to acquire... stop!
                elapsed_time = time.time() - acq_start_time
                if elapsed_time + integ_time > self.acq_duration:
                    motion_event.clear()
                    break;                
                
                #pre-acq hooks
                for hook in step.get('pre-acq-hooks',()):
                    hook()
                    try:
                        step['extrainfo'].update(hook.getStepExtraInfo())
                    except InterruptException:
                        self._all_waypoints_finished = True
                        raise
                    except: pass

                # allow scan to stop
                macro.checkPoint()
                
                positions = motion.readPosition(force=True)

                dt = time.time() - startts

                # Acquire data
                self.debug("[START] acquisition")
                state, data_line = mg.count(integ_time)
                
                sum_integ_time += integ_time
                
                # allow scan to stop
                macro.checkPoint()
                
                # After acquisition, test if we are asked to stop, probably because
                # the motor are stopped. In this case discard the last acquisition
                if not self._all_waypoints_finished:
                    for ec in self._extra_columns:
                        data_line[ec.getName()] = ec.read()
                    self.debug("[ END ] acquisition")
                    
                    #post-acq hooks
                    for hook in step.get('post-acq-hooks',()):
                        hook()
                        try:
                            step['extrainfo'].update(hook.getStepExtraInfo())
                        except InterruptException:
                            self._all_waypoints_finished = True
                            raise
                        except:
                            pass

                    # Add final moveable positions
                    data_line['point_nb'] = point_nb
                    data_line['timestamp'] = dt
                    for i, m in enumerate(self.moveables):
                        data_line[m.moveable.getName()] = positions[i]
                    
                    #Add extra data coming in the step['extrainfo'] dictionary
                    if step.has_key('extrainfo'): data_line.update(step['extrainfo'])
                    
                    self.data.addRecord(data_line)
                    
                    if scream:
                        yield ((point_nb + 1) / nr_points) * 100.0
                else:
                    break
                old_curr_time = curr_time
                curr_time = time.time()
                sum_delay += (curr_time - old_curr_time) - integ_time

        self.motion_end_event.wait()

        if hasattr(macro, 'getHooks'):
            for hook in macro.getHooks('post-scan'):
                hook()
        
        
        env = self._env
        env['acqtime'] = sum_integ_time
        env['delaytime'] = sum_delay
        
        if not scream:
            yield 100.0   


class CTScan(CScan):
    '''Continuous scan controlled by hardware trigger signals. 
    Sequence of trigger signals is programmed in time. '''
    
    class ExtraTrigger:
        '''Helper class and temporary solution for configuring trigger device.
           It is used to configure any Tango device name implementing:
           +) following attributes: 
           - InitialDelayTime [s] - delay time from calling Start to generating first pulse 
           - HighTime [s] - time interval while signal will maintain its high state
           - LowTime [s] - time interval while signal will maintain its low state
           - SampPerChan - nr of pulses to be generated
           - IdleState - state (high or low) which signal will take after the Start command
                         and which will maintain during the InitialDelayTime.  
           +) following commands:
           - Start 
           - Stop)'''
         
        MIN_HIGH_TIME = 0.0000002
        MIN_TIME_PER_TRIGGER = 0.000001
    
        def __init__(self, macro):
            self.macro = macro
            
            triggerDeviceName = self.macro.getEnv("TriggerDevice")
            self.master = None
            self.slaves = []
            masterName = None
            slaveNames = []
            
            if isinstance(triggerDeviceName, str):
                masterName = triggerDeviceName
            elif isinstance(triggerDeviceName, list):
                masterName = triggerDeviceName[0]
                slaveNames = triggerDeviceName[1:]
            
            for name in slaveNames:
                slave = PyTango.DeviceProxy(name)
                self.slaves.append(slave)
            if masterName != None:
                self.master = PyTango.DeviceProxy(masterName)        
    
        def configure(self, scanTime=None, nrOfTriggers=None, idleState="Low", lowTime=None, highTime=None, delayTime=0):
            if not None in (scanTime, nrOfTriggers, delayTime, idleState):
                timePerTrigger = scanTime / nrOfTriggers
                if timePerTrigger < self.MIN_TIME_PER_TRIGGER:
                    raise Exception("scanTime is not long enough to manage this amount of triggers")
                highTime = self.MIN_HIGH_TIME
                lowTime = timePerTrigger - highTime
            elif not None in (lowTime, highTime, delayTime, nrOfTriggers, idleState):
                pass
            else:
                raise Exception("Missing parameters.")
            
            if self.master.State() != PyTango.DevState.STANDBY:
                self.master.Stop()
            self.master.write_attribute("InitialDelayTime", delayTime)
            self.master.write_attribute("HighTime", highTime) # 162.5 ns
            self.master.write_attribute("LowTime", lowTime) # 2.75 ms
            self.master.write_attribute("SampPerChan", long(nrOfTriggers))
            self.master.write_attribute("IdleState", idleState)
            self.master.write_attribute("SampleTimingType", "Implicit")
    
            for slave in self.slaves:
                if slave.State() != PyTango.DevState.STANDBY:
                    slave.Stop()
                slave.write_attribute("HighTime", highTime) # 162.5 ns
                slave.write_attribute("LowTime", lowTime) # 2.75 ms
                slave.write_attribute("SampPerChan", long(nrOfTriggers))
                slave.write_attribute("IdleState", idleState)
                slave.write_attribute("SampleTimingType", "Implicit")
                
            return timePerTrigger
    
        def getConfiguration(self):
            return None, None, None, None
    
        def start(self):
            for slave in self.slaves:
                self.macro.debug("Staring  %s" % slave.name())
                slave.Start()
            if self.master != None:
                self.master.Start()
    
        def stop(self):
            for slave in self.slaves:
                self.macro.debug("Stopping  %s" % slave.name())
                slave.Stop()
            if self.master != None:
                self.master.Stop()

    
    class ExtraMntGrp:
        '''Helper class and temporary solution for configuring experimental channels.
        It assumes that experimental channels are implementing:
        +) following attributes:
        - Data - an array of acquired data
        - TriggerMode - Soft or Gate - to configure/unconfigure channel for hardware trigger
        - NrOfTriggers - to specify how many hardware triggers and acquistions will be done
        - SamplingFrequency - have sence only for sampling experimental channels
        +) following SendToCtrl strings:
        - "pre-start"
        - "start"
        - "pre-stop"
        - "stop"'''
        
        class OnDataChangedCb(TaurusListener):
            
            count_event = 0
        
            def __init__(self, recordList):
                taurus.core.TaurusListener.__init__(self, 'OnDataChangedCb')
                self.recordList = recordList
                self.codec = CodecFactory().getCodec('json')
                CTScan.ExtraMntGrp.OnDataChangedCb.count_event = 0
                
            def eventReceived(self, event_src, event_type, event_value):
                '''Method which processes the received events. It ignores events
                of type different than Change and Error'''
                try:
                    if event_type == TaurusEventType.Error:
                        for err in event_value:
                            if err.reason == 'UnsupportedFeature':
                                # when subscribing for events, Tango does one
                                # readout of the attribute. However the Data
                                # attribute is not fereseen for readout, it is
                                # just the event communication channel.
                                # Ignoring this exception..
                                pass
                            else:
                                raise e
                    elif event_type == TaurusEventType.Change:
                        value = event_value.value
                        _, data = self.codec.decode(('json', value),
                                                    ensure_ascii=True)
                        channelName = event_src.getParentObj().getFullName()
                        info = {'label' : channelName, 'data' : data}
                        self.recordList.addData(info)
                        CTScan.ExtraMntGrp.OnDataChangedCb.count_event += 1
                except Exception, e:
                    #TODO: maybe here we should do some cleanup...
                    msg = 'Exception occurred processing the received event'
                    self.debug(msg)
                    self.debug('Details: ', exc_info = True)
                    raise Exception('"data" event callback failed')

        def __init__(self, macro):
            self.macro = macro
            activeMntGrpName = self.macro.getEnv("ActiveMntGrp")
            self.mntGrp = self.macro.getMeasurementGroup(activeMntGrpName)
            self.dataCb = self.OnDataChangedCb(self.macro.data)        
            self.activeChannels = []
            self.nrOfTriggers = 0
            channels = self.mntGrp.getChannels()
            for channel in channels:
                channelName = channel["name"]
                expChannel = self.macro.getExpChannel(channelName)
                expChannel.getHWObj().set_timeout_millis(120000) #in case of readout of position channels, it can take really long...
                self.activeChannels.append(expChannel)
    
        def isMoving(self):
            for channel in self.activeChannels:
                if channel.State() == PyTango.DevState.MOVING:
                    return True
            return False
    
        def start(self):
            self.mntGrp.start_async_acq_sequence(self.acqTime, self.dataCb)
     
        def stop(self):
            self.mntGrp.removeOnDataChangedListeners(self.dataCb)
            self.mntGrp.stop()
    
        def getDataList(self):
            dataList = [ {"point_nb" : i, "timestamp" : 0} for i in xrange(self.nrOfTriggers) ]
            for channel in self.activeChannels:
                dataDesc = channel.getFullName()
                channelData = channel.getAttribute("Data").read().value
                for i, data in enumerate(channelData):
                    dataList[i][dataDesc] = data
            return dataList
    
        def setSamplingFrequency(self, freq):
            for channel in self.activeChannels:
                channel.getAttribute('SamplingFrequency').write(freq)
    
        def setAcquisitionTime(self, acqTime):
            for channel in self.activeChannels:
                channel.getAttribute('AcquisitionTime').write(acqTime)
    
        def setTriggerMode(self, mode):
            if mode not in ["soft", "gate"]:
                raise Exception("Trigger mode must be either soft or gate.")
            for channel in self.activeChannels:
                channel.getAttribute('TriggerMode').write(mode)
    
        def setNrOfTriggers(self, nrOfTriggers):
            self.nrOfTriggers = nrOfTriggers
            for channel in self.activeChannels:
                self.macro.debug("setNrOfTriggers(%d): channel=%s" % (nrOfTriggers,channel.getName()))
                channel.getAttribute('NrOfTriggers').write(nrOfTriggers)
                
        def setDataCb(self, cb):
            self.dataCb = cb
    
        def configure(self, nrOfTriggers, acqTime, timePerTrigger, sampFreq=-1, triggerMode="gate"):
            self.macro.debug("acqTime: %s" % acqTime)
            if timePerTrigger == None:
                raise Exception("TimePerTrigger attribute must be set")
            acqTime = timePerTrigger * acqTime / 100.0            
            self.setNrOfTriggers(nrOfTriggers)
            self.setSamplingFrequency(sampFreq)
            self.acqTime = acqTime
            self.macro.debug("MG: nrOfTriggers: %s, timePerTrigger: %s, acqTime: %s, sampFreq: %s" % (nrOfTriggers,timePerTrigger,acqTime,sampFreq))
    
        def getConfiguration(self):
            return None
    
        def setConfiguration(self, configuration):
            pass
    
    def __init__(self, macro, generator=None,
                 moveables=[], env={}, constraints=[], extrainfodesc=[]):
        CScan.__init__(self, macro, generator=generator,
                       moveables=moveables, env=env, constraints=constraints,
                       extrainfodesc=extrainfodesc)
        self._measurement_group = self.ExtraMntGrp(macro)
        self.extraTrigger = self.ExtraTrigger(macro)            
        
    def prepare_waypoint(self, waypoint, start_positions, iterate_only=False):
        '''Prepare list of MotionPath objects per each physical motor. 
        :param waypoint: (dict) waypoint dictionary with necessary information
        :param start_positions: (list<float>) list of starting position per each
                                 physical motor
        :return (ideal_paths, acc_time, active_time)
                - ideal_paths: (list<MotionPath> representing motion attributes 
                               of each physical motor)
                - acc_time: acceleration time which will be used during the scan
                            it corresponds to the longest acceleration time of 
                            all the motors
                - active_time: time interval while all the physical motors will
                               maintain constant velocity'''

        positions = waypoint['positions']
        active_time = waypoint["active_time"]
        
        ideal_paths = []
        
        max_acc_time, max_dec_time = 0, 0                
        for moveable, end_position in zip(self._physical_moveables, positions):
            motor = moveable
            self.macro.debug("Motor: %s" % motor.getName())
            self.macro.debug("AccTime: %f" % self.get_min_acc_time(motor))
            self.macro.debug("DecTime: %f" % self.get_min_dec_time(motor))
            max_acc_time = max(self.get_min_acc_time(motor), max_acc_time)
            max_dec_time = max(self.get_min_dec_time(motor), max_dec_time)
            
        acc_time = max_acc_time
        dec_time = max_dec_time
            
        for moveable, start_position, end_position in \
                      zip(self._physical_moveables, start_positions, positions):
            base_vel = moveable.getBaseRate()        
            ideal_vmotor = VMotor(accel_time=acc_time,
                                  decel_time=dec_time,
                                  min_vel=base_vel)
            ideal_path = MotionPath(ideal_vmotor, 
                                    start_position, 
                                    end_position, 
                                    active_time)            
            ideal_path.moveable = moveable
            ideal_path.apply_correction = True        
            ideal_paths.append(ideal_path)                                 
        
        return ideal_paths, acc_time, active_time
    
    def _go_through_waypoints(self):
        """Internal, unprotected method to go through the different waypoints.
           It controls all the three objects: motion, trigger and measurement
           group."""
        macro, motion, waypoints = self.macro, self._physical_motion, self.steps
        self.macro.debug("_go_through_waypoints() entering...")
        
        last_positions = None
        for _, waypoint in waypoints:
            self.macro.debug("Waypoint iteration...")
            start_positions = waypoint.get('start_positions')
            positions = waypoint['positions']
            if start_positions is None:
                start_positions = last_positions
            if start_positions is None:
                last_positions = positions
                continue
            
            waypoint_info = self.prepare_waypoint(waypoint, start_positions)
            motion_paths, delta_start, acq_duration = waypoint_info
            
            self.acq_duration = acq_duration
                        
            #execute pre-move hooks
            for hook in waypoint.get('pre-move-hooks',[]): 
                hook()
    
            start_pos, final_pos = [] , []
            for path in motion_paths:
                start_pos.append(path.initial_user_pos)
                final_pos.append(path.final_user_pos)
            
            if macro.isStopped():
                self.on_waypoints_end()
                return
            ############
            self.__mntGrpConfigured = False
            self.__triggerConfigured = False
            self.__mntGrpStarted = False
            self.__triggerStarted = False
            
            #validation of parameters
            for start, end in zip(self.macro.starts, self.macro.finals):
                if start == end:
                    raise Exception("Start and End can not be equal.")

            startTimestamp = time.time()
        
            #extra pre configuration
            if hasattr(macro, 'getHooks'):
                for hook in macro.getHooks('pre-configuration'):
                    hook()
            self.macro.checkPoint()
    
            #configuring trigger lines
            oldHighTime, oldLowTime, oldDelay, oldNrOfTriggers = \
                                        self.extraTrigger.getConfiguration()
            self.__triggerConfigured = True
            timePerTrigger = self.extraTrigger.configure(delayTime=delta_start,
                                           scanTime=acq_duration,
                                           nrOfTriggers=self.macro.nr_of_points)
            self.macro.checkPoint()
    
            #configuring measurementGroup
            self.mntGrpConfiguration = self._measurement_group.getConfiguration()
            self.__mntGrpConfigured = True
            self._measurement_group.mntGrp.setAcquisitionMode('ContTimer')
            self._measurement_group.configure(self.macro.nr_of_points, 
                                       self.macro.acq_time, 
                                       timePerTrigger)
            self.macro.checkPoint()
    
            #extra post configuration
            if hasattr(macro, 'getHooks'):
                for hook in macro.getHooks('post-configuration'):
                    hook()
            self.macro.checkPoint()
    
            endTimestamp = time.time()
            self.debug("Configuration took %s time." % repr(endTimestamp - startTimestamp))
            ############           
            # move to start position
            self.macro.debug("Moving to start position: %s" % repr(start_pos))
            motion.move(start_pos)
            
            if macro.isStopped():
                self.on_waypoints_end()
                return
            
            # prepare motor(s) to move with their maximum velocity
            for path in motion_paths:
                motor = path.moveable
                self.macro.debug("Motor: %s" % motor.getName())
                self.macro.debug('start_user: %f; ' % path._initial_user_pos +
                                 'end_user: %f; ' %  path._final_user_pos +
                                 'start: %f; ' % path.initial_pos + 
                                 'end: %f; ' % path.final_pos +
                                 'ds: %f' % (path.final_pos - path.initial_pos))
                self.macro.debug("Velocity: %f" % path.max_vel)
                self.macro.debug("AccTime: %f" % path.max_vel_time)
                self.macro.debug("DecTime: %f" % path.min_vel_time)
                #TODO: check why we have 0 here
                #if 0 in [path.max_vel, path.max_vel_time, path.min_vel_time]:
                #    continue
                motor.setVelocity(path.max_vel)
                motor.setAcceleration(path.max_vel_time)                
                motor.setDeceleration(path.min_vel_time)
                
            if macro.isStopped():
                self.on_waypoints_end()
                return
            
            ###########
            if hasattr(macro, 'getHooks'):
                for hook in macro.getHooks('pre-start'):
                    hook()
            self.macro.checkPoint()
    
            self.macro.debug("Starting measurement group")
            self.__mntGrpStarted = True
            self._measurement_group.start()            
            ###########
            
            self.timestamp_to_start = time.time() + delta_start
                        
            self.motion_event.set()
            
            # move to waypoint end position
            self.macro.debug("Moving to waypoint position: %s" % repr(final_pos))
            self.macro.debug("Starting triggers")
            self.__triggerStarted = True
            self.extraTrigger.start()
            motion.move(final_pos)
                        
            self.motion_event.clear()

            if macro.isStopped():
                self.on_waypoints_end()
                return
            
            #execute post-move hooks
            for hook in waypoint.get('post-move-hooks',[]):
                hook()
                
            ############    
            self.macro.debug("Waiting for measurement group to finish")            
            while self._measurement_group.isMoving():
                self.macro.checkPoint()
                time.sleep(0.1)
                
#            self.macro.debug("Getting data")                
#            data_list = self._measurement_group.getDataList()
#            
#            def populate_ideal_positions():
#                moveables = self.moveables
#                nr_of_points = self.macro.nr_of_points
#                starts = self.macro.starts
#                finals = self.macro.finals
#                positions_records = [{} for i in xrange(nr_of_points)]
#                
#                for moveable, start, final in zip(moveables, starts, finals):
#                    name = moveable.moveable.getName()
#                    step_size = abs((end-start)/nr_of_points)
#                    for point_nr, position in enumerate(np.arange(start, \
#                                                            final, step_size)):
#                        positions_records[point_nr][name] = position    
#                    
#                return positions_records
#            
#            #@todo: decide what to do with moveables
#            position_list = populate_ideal_positions()
#
#            self.macro.debug("Storing data")
#            for data_dict, position_dict in zip(data_list,position_list):
#                data_dict.update(position_dict)
#                self.data.addRecord(data_dict)    
            ############
            
            if start_positions is None:  
                last_positions = positions
        
        self.on_waypoints_end(positions)
        
    def on_waypoints_end(self, restore_positions=None):
        self.macro.debug("on_waypoints_end() entering...")
        CScan.on_waypoints_end(self, restore_positions=restore_positions)
        self.cleanup()

    def scan_loop(self):        
        macro = self.macro
        manager = macro.getManager()
        scream = False
        motion_event = self.motion_event
        startts = self._env['startts']
        
        sum_delay = 0
        sum_integ_time = 0
        
        if hasattr(macro, "nr_points"):
            nr_points = float(macro.nr_points)
            scream = True
        else:
            yield 0.0

        moveables = [ m.moveable for m in self.moveables ]
        
        point_nb, step = -1, None
        data = self.data
        
        if hasattr(macro, 'getHooks'):
            for hook in macro.getHooks('pre-scan'):
                hook()
                
        self.go_through_waypoints()
        
        
        if hasattr(macro, 'getHooks'):
            for hook in macro.getHooks('post-scan'):
                hook()
        
        env = self._env
        env['acqtime'] = sum_integ_time
        env['delaytime'] = sum_delay
        
        if not scream:
            yield 100.0   

    def cleanup(self):
        '''This method is responsible for restoring state of measurement group 
        and trigger to its state before the scan.'''
        startTimestamp = time.time()

        if self.__mntGrpStarted:
            self.debug("Stopping measurement group")
            try:
                self._measurement_group.stop()
            except:
                msg = "Exception occurred trying to stop the measurement group"
                self.debug(msg)
                self.debug('Details: ', exc_info = True)
<<<<<<< HEAD
                raise Exception('stopping the measurement group failed')
=======
                raise ScanException('stopping the measurement group failed')
>>>>>>> 5544e733

        if self.__triggerStarted:
            self.debug("Stopping triggers")
            try:
                self.extraTrigger.stop()
            except:
                self.debug('Exception occurred trying to stop the trigger')
<<<<<<< HEAD
                raise Exception('stopping the trigger failed')
=======
                raise ScanException('stopping the trigger failed')
>>>>>>> 5544e733

        if hasattr(self.macro, 'getHooks'):
            for hook in self.macro.getHooks('pre-cleanup'):
                self.debug("Executing pre-cleanup hook")
                try:
                    hook()
                except:
                    msg = "Exception while trying to execute a pre-cleanup hook"
                    self.debug(msg)
                    self.debug('Details: ', exc_info = True)
<<<<<<< HEAD
                    raise Exception('pre-cleanup hook failed')
=======
                    raise ScanException('pre-cleanup hook failed')
>>>>>>> 5544e733

        if self.__mntGrpConfigured:
            self.debug("Restoring configuration of measurement group")
            try:
                self._measurement_group.setConfiguration(self.mntGrpConfiguration)
                #TODO: mntGrp configuration should contain also: nrOfTriggers, acqTime, sampling frequency
            except:
                msg = "Exception while restoring the measurement group " + \
                      "parameters"
                self.debug(msg)
                self.debug('Details: ', exc_info = True)
<<<<<<< HEAD
                raise Exception('restoring the measurement group failed')
=======
                raise ScanException('restoring the measurement group failed')
>>>>>>> 5544e733

        if hasattr(self.macro, 'getHooks'):
            for hook in self.macro.getHooks('post-cleanup'):
                self.debug("Executing post-cleanup hook")
                try:
                    hook()
                except:
                    msg = "Exception while trying to execute a " + \
                          "post-cleanup hook"
                    self.debug(msg)
                    self.debug('Details: ', exc_info = True)
<<<<<<< HEAD
                    raise Exception('post-cleanup hook failed')
=======
                    raise ScanException('post-cleanup hook failed')
>>>>>>> 5544e733

        endTimestamp = time.time()
        self.debug("Cleanup took %s time." % repr(endTimestamp - startTimestamp))


class HScan(SScan):
    """Hybrid scan"""
    
    def stepUp(self, n, step, lstep):
        motion, mg = self.motion, self.measurement_group
        startts = self._env['startts']
        
        #pre-move hooks
        for hook in step.get('pre-move-hooks',()):
            hook()
            try:
                step['extrainfo'].update(hook.getStepExtraInfo())
            except InterruptException:
                raise
            except:
                pass
                
        positions, integ_time = step['positions'], step['integ_time']
        
        try:
            m_ID = motion.startMove(positions)
            mg_ID = mg.startCount(integ_time)    
        except InterruptException:
            raise
        except:
            self.dump_information(n, step)
            raise

        try:
            motion.waitMove(id=m_ID)
            mg.waitCount(id=mg_ID)
        except InterruptException:
            raise
        except:
            self.dump_information(n, step)
            raise
        self._sum_acq_time += integ_time
        
        curr_time = time.time()
        dt = curr_time - startts
                
        m_state, m_positions = motion.readState(), motion.readPosition()       
         
        if m_state != Ready:
            self.dump_information(n, step)
            m = "Scan aborted after problematic motion: " \
                "Motion ended with %s\n" % str(m_state)
            raise ScanException({ 'msg' : m })

        data_line = mg.getValues()
        
        # Add final moveable positions
        data_line['point_nb'] = n
        data_line['timestamp'] = dt
        for i, m in enumerate(self.moveables):
            data_line[m.moveable.getName()] = m_positions[i]
        
        #Add extra data coming in the step['extrainfo'] dictionary
        if step.has_key('extrainfo'): data_line.update(step['extrainfo'])
        
        self.data.addRecord(data_line)
    
        #post-step hooks
        for hook in step.get('post-step-hooks',()):
            hook()
            try:
                step['extrainfo'].update(hook.getStepExtraInfo())
            except InterruptException:
                raise
            except:
                pass
        
    def dump_information(self, n, step):
        moveables = self.motion.moveable_list
        msg = ["Report: Stopped at step #" + str(n) + " with:"]
        for moveable in moveables:
            msg.append(moveable.information())
        self.macro.info("\n".join(msg))<|MERGE_RESOLUTION|>--- conflicted
+++ resolved
@@ -823,11 +823,7 @@
                    self.macro.getName()) 
             self.macro.debug(msg)
             self.macro.debug('Details: ', exc_info = True)
-<<<<<<< HEAD
-            raise Exception('error while doing a backup')
-=======
             raise ScanException('error while doing a backup')
->>>>>>> 5544e733
 
     def do_restore(self):
         try:
@@ -838,11 +834,7 @@
                    self.macro.getName())
             self.macro.debug(msg)
             self.macro.debug('Details: ', exc_info = True) 
-<<<<<<< HEAD
-            raise Exception('error while restoring a backup')
-=======
             raise ScanException('error while restoring a backup')
->>>>>>> 5544e733
 
 class SScan(GScan):
     """Step scan"""
@@ -1107,11 +1099,7 @@
             self.macro.debug('An error occurred moving to waypoints')
             self.macro.debug('Details: ', exc_info = True)
             self.on_waypoints_end()        
-<<<<<<< HEAD
-            raise Exception('error while moving to waypoints')
-=======
             raise ScanException('error while moving to waypoints')
->>>>>>> 5544e733
 
     def _go_through_waypoints(self):
         """Internal, unprotected method to go through the different waypoints."""
@@ -1201,11 +1189,7 @@
                 msg = 'Failed to do a backup of the %s motor' % motor
                 self.macro.debug(msg)
                 self.macro.debug('Details: ', exc_info = True)
-<<<<<<< HEAD
-                raise Exception("error while doing the motor's backup")
-=======
                 raise ScanException("error while doing the motor's backup")
->>>>>>> 5544e733
             backup.append(motor_backup)
            
     def do_restore(self):
@@ -1224,11 +1208,7 @@
                 msg = 'Failed to restore a backup of the %s motor' % motor
                 self.macro.debug(msg)
                 self.macro.debug('Details: ', exc_info = True)
-<<<<<<< HEAD
-                raise Exception("error while restoring the motor's backup")
-=======
                 raise ScanException("error while restoring the motor's backup")
->>>>>>> 5544e733
 
     def _setFastMotions(self, motors=None):
         '''make given motors go at their max speed and accel'''
@@ -1244,11 +1224,7 @@
             except:                
                 self.macro.debug("Failed to put %s into fast motion", motor)
                 self.macro.debug('Details: ', exc_info = True)
-<<<<<<< HEAD
-                raise Exception('error while configuring the motion parameters')
-=======
                 raise ScanException('error while configuring the motion parameters')
->>>>>>> 5544e733
                 
     def get_max_top_velocity(self, motor):
         """Helper method to find the maximum top velocity for the motor.
@@ -1436,11 +1412,7 @@
             self.macro.debug('An error occurred moving to waypoints')
             self.macro.debug('Details: ', exc_info = True)
             self.on_waypoints_end()
-<<<<<<< HEAD
-            raise Exception('error while moving to waypoints')
-=======
             raise ScanException('error while moving to waypoints')
->>>>>>> 5544e733
 
     def _go_through_waypoints(self):
         """Internal, unprotected method to go through the different waypoints."""
@@ -2182,11 +2154,7 @@
                 msg = "Exception occurred trying to stop the measurement group"
                 self.debug(msg)
                 self.debug('Details: ', exc_info = True)
-<<<<<<< HEAD
-                raise Exception('stopping the measurement group failed')
-=======
                 raise ScanException('stopping the measurement group failed')
->>>>>>> 5544e733
 
         if self.__triggerStarted:
             self.debug("Stopping triggers")
@@ -2194,11 +2162,7 @@
                 self.extraTrigger.stop()
             except:
                 self.debug('Exception occurred trying to stop the trigger')
-<<<<<<< HEAD
-                raise Exception('stopping the trigger failed')
-=======
                 raise ScanException('stopping the trigger failed')
->>>>>>> 5544e733
 
         if hasattr(self.macro, 'getHooks'):
             for hook in self.macro.getHooks('pre-cleanup'):
@@ -2209,11 +2173,7 @@
                     msg = "Exception while trying to execute a pre-cleanup hook"
                     self.debug(msg)
                     self.debug('Details: ', exc_info = True)
-<<<<<<< HEAD
-                    raise Exception('pre-cleanup hook failed')
-=======
                     raise ScanException('pre-cleanup hook failed')
->>>>>>> 5544e733
 
         if self.__mntGrpConfigured:
             self.debug("Restoring configuration of measurement group")
@@ -2225,11 +2185,7 @@
                       "parameters"
                 self.debug(msg)
                 self.debug('Details: ', exc_info = True)
-<<<<<<< HEAD
-                raise Exception('restoring the measurement group failed')
-=======
                 raise ScanException('restoring the measurement group failed')
->>>>>>> 5544e733
 
         if hasattr(self.macro, 'getHooks'):
             for hook in self.macro.getHooks('post-cleanup'):
@@ -2241,11 +2197,7 @@
                           "post-cleanup hook"
                     self.debug(msg)
                     self.debug('Details: ', exc_info = True)
-<<<<<<< HEAD
-                    raise Exception('post-cleanup hook failed')
-=======
                     raise ScanException('post-cleanup hook failed')
->>>>>>> 5544e733
 
         endTimestamp = time.time()
         self.debug("Cleanup took %s time." % repr(endTimestamp - startTimestamp))
