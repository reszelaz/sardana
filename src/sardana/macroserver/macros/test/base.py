#!/usr/bin/env python

##############################################################################
##
## This file is part of Sardana
##
## http://www.sardana-controls.org/
##
## Copyright 2011 CELLS / ALBA Synchrotron, Bellaterra, Spain
##
## Sardana is free software: you can redistribute it and/or modify
## it under the terms of the GNU Lesser General Public License as published by
## the Free Software Foundation, either version 3 of the License, or
## (at your option) any later version.
##
## Sardana is distributed in the hope that it will be useful,
## but WITHOUT ANY WARRANTY; without even the implied warranty of
## MERCHANTABILITY or FITNESS FOR A PARTICULAR PURPOSE.  See the
## GNU Lesser General Public License for more details.
##
## You should have received a copy of the GNU Lesser General Public License
## along with Sardana.  If not, see <http://www.gnu.org/licenses/>.
##
##############################################################################

"""System tests for Macros"""

__all__ = ['macroTest', 'BaseMacroTestCase', 'RunMacroTestCase',
           'RunStopMacroTestCase', 'testRun', 'testFail', 'testStop']
import time
import functools
from sardana import sardanacustomsettings
from sardana.macroserver.macros.test import MacroExecutorFactory
from taurus.test import insertTest

#Define a "_NOT_PASSED" object to mark a keyword arg which is not passed
# Note that we do not want to use None because one may want to pass None
class __NotPassedType(int):
    pass
_NOT_PASSED = __NotPassedType()


def macroTest(klass=None, helper_name=None, test_method_name=None,
              test_method_doc=None, **helper_kwargs):
    """This decorator is an specialization of :function::`taurus.test.insertTest`
    for macro testing. It inserts test methods from a helper method that may 
    accept arguments.

    macroTest provides a very economic API for creating new tests for a given
    macro based on a helper method.

    macroTest accepts the following arguments:

        - helper_name (str): the name of the helper method. macroTest will
                             insert a test method which calls the helper with
                             any  the helper_kwargs (see below).
        - test_method_name (str): Optional. Name of the test method to be used.
                                 If None given, one will be generated from the
                                 macro and helper names.
        - test_method_doc (str): The docstring for the inserted test method
                                 (this shows in the unit test output). If None
                                 given, a default one is generated which
                                 includes the input parameters and the helper
                                 name.
        - \*\*helper_kwargs: All remaining keyword arguments are passed to the
                             helper.

    `macroTest` can work with the `macro_name` class member

    This decorator can be considered a "base" decorator. It is often used to
    create other decorators in which the helper method is pre-set. Some
    of them are already provided in this module:

    - :meth:`testRun` is equivalent to macroTest with helper_name='macro_runs'
    - :meth:`testStop` is equivalent to macroTest with helper_name='macro_stops'
    - :meth:`testFail` is equivalent to macroTest with helper_name='macro_fails'

    The advantage of using the decorators compared to writing the test methods
    directly is that the helper method can get keyword arguments and therefore
    avoid duplication of code for very similar tests (think, e.g. on writing
    similar tests for various sets of macro input parameters):

    Consider the following code written using the
    :meth:`RunMacroTestCase.macro_runs` helper::

        class FooTest(RunMacroTestCase, unittest.TestCase)
            macro_name = twice

            def test_foo_runs_with_input_2(self):
                '''test that twice(2) runs'''
                self.macro_runs(macro_params=['2'])

            def test_foo_runs_with_input_minus_1(self):
                '''test that twice(2) runs'''
                self.macro_runs(macro_params=['-1'])

    The equivalent code could be written as::

        @macroTest(helper_name='macro_runs', macro_params=['2'])
        @macroTest(helper_name='macro_runs', macro_params=['-1'])
        class FooTest(RunMacroTestCase, unittest.TestCase):
            macro_name = 'twice'

    Or, even better, using the specialized testRun decorator::

        @testRun(macro_params=['2'])
        @testRun(macro_params=['-1'])
        class FooTest(RunMacroTestCase, unittest.TestCase):
            macro_name = 'twice'
            
    .. seealso:: :function::`taurus.test.insertTest`

    """
    #recipe to allow decorating with and without arguments
    if klass is None:
        return functools.partial(macroTest, helper_name=helper_name,
                                 test_method_name=test_method_name,
                                 test_method_doc=test_method_doc,
                                 **helper_kwargs)
        
    return insertTest(klass=klass, helper_name=helper_name, 
                      test_method_name=test_method_name,
                      test_method_doc=test_method_doc, 
                      tested_name = helper_kwargs.get("macro_name") or \
                      klass.macro_name, **helper_kwargs)


#Definition of specializations of the macroTest decorator:
testRun = functools.partial(macroTest, helper_name='macro_runs')
testStop = functools.partial(macroTest, helper_name='macro_stops')
testFail = functools.partial(macroTest, helper_name='macro_fails')


class BaseMacroTestCase(object):

    """An abstract class for macro testing.
    BaseMacroTestCase will provide a `macro_executor` member which is an
    instance of BaseMacroExecutor and which can be used to run a macro.

    To use it, simply inherit from BaseMacroTestCase *and* unittest.TestCase
    and provide the following class members:

      - macro_name (string) name of the macro to be tested
      - door_name (string) name of the door where the macro will be executed.
                 This is optional. If not set,
                 `sardanacustomsettings.UNITTEST_DOOR_NAME` is used

    Then you may define test methods.
    """
    macro_name = None
    door_name = getattr(sardanacustomsettings, 'UNITTEST_DOOR_NAME')

    def setUp(self):
        """ A macro_executor instance must be created
        """
        mefact = MacroExecutorFactory()
        self.macro_executor = mefact.getMacroExecutor(self.door_name)

    def tearDown(self):
        """The macro_executor instance must be removed
        """
        self.macro_executor.unregisterAll()
        self.macro_executor = None


class RunMacroTestCase(BaseMacroTestCase):

    """A base class for testing execution of arbitrary Sardana macros.
    See :class:`BaseMacroTestCase` for requirements.

    It provides the following helper methods:
      - :meth:`macro_runs`
      - :meth:`macro_fails`
    """

    def assertFinished(self, msg):
        """Asserts that macro has finished.
        """
        finishStates = [u'finish']
        state = self.macro_executor.getState()
        #TODO buffer is just for debugging, attach only the last state
        state_buffer = self.macro_executor.getStateBuffer()
        msg = msg + '; State history=%s' % state_buffer
        self.assertIn(state, finishStates, msg)

    def setUp(self):
        """Preconditions:
        - Those from :class:`BaseMacroTestCase`
        - the macro executor registers to all the log levels
        """
        BaseMacroTestCase.setUp(self)
        self.macro_executor.registerAll()

    def macro_runs(self, macro_name=None, macro_params=None,
                   wait_timeout=float("inf"), data=_NOT_PASSED):
        """A helper method to create tests that check if the macro can be
        successfully executed for the given input parameters. It may also
        optionally perform checks on the outputs from the execution.

        :param macro_name: (str) macro name (takes precedence over macro_name
                             class member)
        :param macro_params: (seq<str>): parameters for running the macro.
                             If passed, they must be given as a sequence of
                             their string representations.
        :param wait_timeout: (float) maximum allowed time (in s) for the macro
                             to finish. By default infinite timeout is used.
        :param data: (obj) Optional. If passed, the macro data after the
                     execution is tested to be equal to this.
        """
<<<<<<< HEAD
        if macro_name:
            self.macro_name = macro_name

        self.macro_executor.run(macro_name=self.macro_name,
=======
        macro_name = macro_name or self.macro_name
        self.macro_executor.run(macro_name=macro_name,
>>>>>>> 3a8300b5
                                macro_params=macro_params,
                                sync=True, timeout=wait_timeout)
        self.assertFinished('Macro %s did not finish' % macro_name)

        #check if the data of the macro is the expected one
        if data is not _NOT_PASSED:
            actual_data = self.macro_executor.getData()
            msg = 'Macro data does not match expected data:\n' + \
                  'obtained=%s\nexpected=%s' % (actual_data, data)
            self.assertEqual(actual_data, data, msg)

        #TODO: implement generic asserts for macro result and macro output, etc
        #      in a similar way to what is done for macro data

    def macro_fails(self, macro_name=None, macro_params=None,
                    wait_timeout=float("inf"), exception=None):
        """Check that the macro fails to run for the given input parameters

        :param macro_name: (str) macro name (takes precedence over macro_name
                             class member)
        :param macro_params: (seq<str>) input parameters for the macro
        :param wait_timeout: maximum allowed time for the macro to fail. By
                             default infinite timeout is used.
        :param exception: (str or Exception) if given, an additional check of
                        the type of the exception is done.
                        (IMPORTANT: this is just a comparison of str
                        representations of exception objects)
        """
<<<<<<< HEAD
        if macro_name:
            self.macro_name = macro_name

        self.macro_executor.run(macro_name=self.macro_name,
=======
        self.macro_executor.run(macro_name=macro_name or self.macro_name,
>>>>>>> 3a8300b5
                                macro_params=macro_params,
                                sync=True, timeout=wait_timeout)
        state = self.macro_executor.getState()
        actual_exc_str = self.macro_executor.getExceptionStr()
        msg = 'Post-execution state should be "exception" (got "%s")' % state
        self.assertEqual(state, 'exception', msg)

        if exception is not None:
            msg = 'Raised exception does not match expected exception:\n' + \
                  'raised=%s\nexpected=%s' % (actual_exc_str, exception)
            self.assertEqual(actual_exc_str, str(exception), msg)


class RunStopMacroTestCase(RunMacroTestCase):

    """This is an extension of :class:`RunMacroTestCase` to include helpers for
    testing the abort process of a macro. Useful for Runnable and Stopable
    macros.

    It provides the :meth:`macro_stops` helper
    """

    def assertStopped(self, msg):
        """Asserts that macro was stopped
        """
        stoppedStates = [u'stop']
        state = self.macro_executor.getState()
        #TODO buffer is just for debugging, attach only the last state
        state_buffer = self.macro_executor.getStateBuffer()
        msg = msg + '; State buffer was %s' % state_buffer
        self.assertIn(state, stoppedStates, msg)

    def macro_stops(self, macro_name=None, macro_params=None, stop_delay=0.1,
                    wait_timeout=float("inf")):
        """A helper method to create tests that check if the macro can be
        successfully stoped (a.k.a. aborted) after it has been launched.

        :param macro_name: (str) macro name (takes precedence over macro_name
                             class member)
        :param macro_params: (seq<str>): parameters for running the macro.
                             If passed, they must be given as a sequence of
                             their string representations.
        :param stop_delay: (float) Time (in s) to wait between launching the
                           macro and sending the stop command. default=0.1
        :param wait_timeout: (float) maximum allowed time (in s) for the macro
                             to finish. By default infinite timeout is used.
        """
<<<<<<< HEAD
        if macro_name:
            self.macro_name = macro_name

        self.macro_executor.run(macro_name=self.macro_name,
=======
        self.macro_executor.run(macro_name=macro_name or self.macro_name,
>>>>>>> 3a8300b5
                                macro_params=macro_params,
                                sync=False)

        if stop_delay is not None:
            time.sleep(stop_delay)
        self.macro_executor.stop()
        self.macro_executor.wait(timeout=wait_timeout)
        self.assertStopped('Macro %s did not stop' % macro_name)


if __name__ == '__main__':
    from taurus.external import unittest
    from sardana.macroserver.macros.test import SarDemoEnv

    _m1 = SarDemoEnv().getMotors()[0]

    #@testRun(macro_params=[_m1, '0', '100', '4', '.1'])
    @testRun(macro_params=[_m1, '1', '0', '2', '.1'])
    @testRun(macro_params=[_m1, '0', '1', '4', '.1'])
    class dummyAscanTest(RunStopMacroTestCase, unittest.TestCase):
        macro_name = 'ascan'

    @testRun(macro_params=['1'], data={'in': 1, 'out': 2})
    @testRun(macro_params=['5'])
    @testRun
    class dummyTwiceTest(RunStopMacroTestCase, unittest.TestCase):
        macro_name = 'twice'

    @testFail
    @testFail(exception=Exception)
    class dummyRaiseException(RunStopMacroTestCase, unittest.TestCase):
        macro_name = 'raise_exception'

    suite = unittest.defaultTestLoader.loadTestsFromTestCase(
        dummyRaiseException)
    unittest.TextTestRunner(descriptions=True, verbosity=2).run(suite)<|MERGE_RESOLUTION|>--- conflicted
+++ resolved
@@ -153,6 +153,10 @@
     def setUp(self):
         """ A macro_executor instance must be created
         """
+        if self.macro_name is None:
+            msg = '%s does not define macro_name' % self.__class__.__name__
+            raise NotImplementedError(msg)
+
         mefact = MacroExecutorFactory()
         self.macro_executor = mefact.getMacroExecutor(self.door_name)
 
@@ -207,15 +211,8 @@
         :param data: (obj) Optional. If passed, the macro data after the
                      execution is tested to be equal to this.
         """
-<<<<<<< HEAD
-        if macro_name:
-            self.macro_name = macro_name
-
-        self.macro_executor.run(macro_name=self.macro_name,
-=======
         macro_name = macro_name or self.macro_name
         self.macro_executor.run(macro_name=macro_name,
->>>>>>> 3a8300b5
                                 macro_params=macro_params,
                                 sync=True, timeout=wait_timeout)
         self.assertFinished('Macro %s did not finish' % macro_name)
@@ -244,14 +241,7 @@
                         (IMPORTANT: this is just a comparison of str
                         representations of exception objects)
         """
-<<<<<<< HEAD
-        if macro_name:
-            self.macro_name = macro_name
-
-        self.macro_executor.run(macro_name=self.macro_name,
-=======
         self.macro_executor.run(macro_name=macro_name or self.macro_name,
->>>>>>> 3a8300b5
                                 macro_params=macro_params,
                                 sync=True, timeout=wait_timeout)
         state = self.macro_executor.getState()
@@ -299,14 +289,7 @@
         :param wait_timeout: (float) maximum allowed time (in s) for the macro
                              to finish. By default infinite timeout is used.
         """
-<<<<<<< HEAD
-        if macro_name:
-            self.macro_name = macro_name
-
-        self.macro_executor.run(macro_name=self.macro_name,
-=======
         self.macro_executor.run(macro_name=macro_name or self.macro_name,
->>>>>>> 3a8300b5
                                 macro_params=macro_params,
                                 sync=False)
 
