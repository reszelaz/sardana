--- conflicted
+++ resolved
@@ -1443,17 +1443,16 @@
             return
         self._last_integ_time = ctime
         self.getIntegrationTimeObj().write(ctime)
-<<<<<<< HEAD
-        
+
     def getAcquisitionModeObj(self):
         return self._getAttrEG('AcquisitionMode')
-    
+
     def getAcquisitionMode(self):
         return self._getAttrValue('AcquisitionMode')
-    
+
     def setAcquisitionMode(self, acqMode):
         self.getAcquisitionModeObj().write(acqMode)
-    
+
     def getSynchronizationObj(self):
         return self._getAttrEG('Synchronization')
 
@@ -1491,12 +1490,10 @@
     def addAttrListener(self, attrName, listener):
         attr = Attribute(attrName)
         attr.addListener(listener)
-       
+
     def removeAttrListener(self, attrName, listener):
         attr = Attribute(attrName)    
         attr.removeListener(listener)
-        
-=======
 
     def enableChannels(self, channels):
         '''Enable acquisition of the indicated channels.
@@ -1534,7 +1531,7 @@
             raise Exception(msg)
         self.setConfiguration(cfg.raw_data)
 
->>>>>>> 3a8300b5
+
     def _start(self, *args, **kwargs):
         self.Start()
 
@@ -1871,14 +1868,6 @@
         elements_info = self.getElementsInfo()
         return self._wait_for_element_in_container(elements_info, name)
 
-    def renameElement(self, old_name, new_name):
-        self.debug('trying to rename element: %s to: %s', old_name, new_name)
-        self.command_inout('RenameElement', [old_name, new_name])
-        elements_info = self.getElementsInfo()
-        return self._wait_for_element_in_container(elements_info, new_name,
-                                                   contains=True)
-
-
     def deleteElement(self, name):
         self.debug('trying to delete element: %s', name)
         self.command_inout('DeleteElement', name)
