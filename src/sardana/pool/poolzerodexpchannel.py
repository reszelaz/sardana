--- conflicted
+++ resolved
@@ -170,7 +170,6 @@
                             " done so far!")
         return value
 
-<<<<<<< HEAD
     def _get_value_obj(self):
         '''Override superclass method and compose a SardanaValue object from 
         the present values.
@@ -181,7 +180,7 @@
         idx = self._index 
         value_obj = SardanaValue(value=value, idx=idx, timestamp=timestamp)
         return value_obj
-=======
+
     def _in_error(self):
         # for the moment let's assume that 0D is never in error
         # this could be improved by searching the accumulation buffer
@@ -193,7 +192,6 @@
 
     def _get_timestamp(self):
         return self.accumulation.timestamp
->>>>>>> 147b76c0
 
     def get_value_buffer(self):
         return self.accumulation.get_value_buffer()
@@ -212,19 +210,16 @@
             evt_type = EventType(self.name, priority=propagate)
             self.fire_event(evt_type, self)
 
-<<<<<<< HEAD
     def propagate(self, priority=1):
         '''Propagate event to listeners
         '''
         evt_type = EventType(self.name, priority=priority)
         self.fire_event(evt_type, self)
 
-=======
     def update(self, cache=True, propagate=1):
         # it is the Pool0DAcquisition action which is allowed to update
         raise Exception("0D Value can not be updated from outside"
                             " of acquisition")
->>>>>>> 147b76c0
 
 class Pool0DExpChannel(PoolBaseChannel):
 
