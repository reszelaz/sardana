#!/usr/bin/env python

##############################################################################
##
# This file is part of Sardana
##
# http://www.sardana-controls.org/
##
# Copyright 2011 CELLS / ALBA Synchrotron, Bellaterra, Spain
##
# Sardana is free software: you can redistribute it and/or modify
# it under the terms of the GNU Lesser General Public License as published by
# the Free Software Foundation, either version 3 of the License, or
# (at your option) any later version.
##
# Sardana is distributed in the hope that it will be useful,
# but WITHOUT ANY WARRANTY; without even the implied warranty of
# MERCHANTABILITY or FITNESS FOR A PARTICULAR PURPOSE.  See the
# GNU Lesser General Public License for more details.
##
# You should have received a copy of the GNU Lesser General Public License
# along with Sardana.  If not, see <http://www.gnu.org/licenses/>.
##
##############################################################################

"""This module is part of the Python Pool library. It defines the base classes
for"""

__all__ = ["PoolMeasurementGroup"]

__docformat__ = 'restructuredtext'

import threading
import weakref

try:
    from taurus.core.taurusvalidator import AttributeNameValidator as\
        TangoAttributeNameValidator
except ImportError:
    # TODO: For Taurus 4 compatibility
    from taurus.core.tango.tangovalidator import TangoAttributeNameValidator

from sardana import State, ElementType, \
    TYPE_EXP_CHANNEL_ELEMENTS, TYPE_TIMERABLE_ELEMENTS
from sardana.sardanaevent import EventType
from sardana.pool.pooldefs import (AcqMode, AcqSynchType, SynchParam, AcqSynch,
                                   SynchDomain)
from sardana.pool.poolgroupelement import PoolGroupElement
from sardana.pool.poolacquisition import PoolAcquisition
from sardana.pool.poolsynchronization import SynchronizationDescription
from sardana.pool.poolexternal import PoolExternalObject

from sardana.taurus.core.tango.sardana import PlotType, Normalization


# ----------------------------------------------
# Measurement Group Configuration information
# ----------------------------------------------
# dict <str, obj> with (at least) keys:
#    - 'timer' : the timer channel name / timer channel id
#    - 'monitor' : the monitor channel name / monitor channel id
#    - 'controllers' : dict<Controller, dict> where:
#        - key: ctrl
#        - value: dict<str, dict> with (at least) keys:
#                - 'timer' : the timer channel name / timer channel id
#                - 'monitor' : the monitor channel name / monitor channel id
#                - 'synchronization' : 'Gate'/'Software'
#                - 'channels' where value is a dict<str, obj> with (at least)
#                   keys:
#                    - 'id' : the channel name ( channel id )
#                    optional keys:
#                    - 'enabled' : True/False (default is True)
#                    any hints:
#                    - 'output' : True/False (default is True)
#                    - 'plot_type' : 'No'/'1D'/'2D' (default is 'No')
#                    - 'plot_axes' : list<str> 'where str is channel
#                                    name/'step#/'index#' (default is [])
#                    - 'label' : prefered label (default is channel name)
#                    - 'scale' : <float, float> with min/max (defaults to
#                                channel range if it is defined
#                    - 'plot_color' : int representing RGB
#    optional keys:
#    - 'label' : measurement group label (defaults to measurement group name)
#    - 'description' : measurement group description

# <MeasurementGroupConfiguration>
#  <timer>UxTimer</timer>
#  <monitor>CT1</monitor>
# </MeasurementGroupConfiguration>

# Example: 2 NI cards, where channel 1 of card 1 is wired to channel 1 of
# card 2 at configuration time we should set:

# ni0ctrl.setCtrlPar(0, 'synchronization', AcqSynch.SoftwareTrigger)
# ni0ctrl.setCtrlPar(0, 'timer', 1) # channel 1 is the timer
# ni0ctrl.setCtrlPar(0, 'monitor', 4) # channel 4 is the monitor
# ni1ctrl.setCtrlPar(0, 'synchronization', AcqSynch.HardwareTrigger)
# ni1ctrl.setCtrlPar(0, 'master', 0)

# when we count for 1.5 seconds:
# ni1ctrl.Load(1.5)
# ni0ctrl.Load(1.5)
# ni1ctrl.Start()
# ni0ctrl.Start()

"""

"""


def _to_fqdn(name, logger=None):
    full_name = name
    # try to use Taurus 4 to retrieve FQDN
    try:
        from taurus.core.tango.tangovalidator import TangoDeviceNameValidator
        full_name, _, _ = TangoDeviceNameValidator().getNames(name)
    # if Taurus3 in use just continue
    except ImportError:
        pass
    if full_name != name and logger:
        msg = ("PQDN full name is deprecated in favor of FQDN full name."
               " Re-apply configuration in order to upgrade.")
        logger.warning(msg)
    return full_name


class MGConfiguration(object):

    DFT_DESC = 'General purpose measurement group'

    def __init__(self, mg):
        self._mg = weakref.ref(mg)()
        self._config = None
<<<<<<< HEAD
        self.use_fqdn = True
        # list of controller with channels enabled.
        self.enabled_ctrls = []
=======
        self._config_dirty = True
        self._moveable = None
        self._moveable_obj = None
        # by default software synchronizer initial domain is set to Position
        self._sw_synch_initial_domain = SynchDomain.Position

        self._synchronization = SynchronizationDescription()
>>>>>>> 72fc3bc1
        # dict with channel and its acquisition synchronization
        # key: PoolBaseChannel; value: AcqSynch
        self.channel_to_acq_synch = {}
        # dict with controller and its acquisition synchronization
        # key: PoolController; value: AcqSynch
        self.ctrl_to_acq_synch = {}

    def __check_config(func):
        def wrapper(self, *args, **kwargs):
            if self._config is None:
                raise RuntimeError('The configuration is empty.')
            return func(self, *args, **kwargs)
        return wrapper

    def __getitem__(self, item):
        return self._config.__getitem__(item)

    @property
    @__check_config
    def timer(self):
        return self._config['timer']

    @property
    @__check_config
    def monitor(self):
        return self._config['monitor']

    @property
    @__check_config
    def controllers(self):
        return self._config['controllers']

    @property
    @__check_config
    def configuration(self):
        return self._config

    @configuration.setter
    def configuration(self, config=None):
        self._build_configuration(config)

    def set_configuration_from_user(self, cfg, to_fqdn=True):
        config = {}
        user_elements = self._mg.get_user_elements()
        pool = self._mg.pool
        if len(user_elements) == 0:
            # All timers were disabled
            default_timer = None
        else:
            default_timer = user_elements[0].full_name

        timer_name = cfg.get('timer', default_timer)
        monitor_name = cfg.get('monitor', default_timer)
        if to_fqdn:
            timer_name = _to_fqdn(timer_name, logger=self._mg)
        config['timer'] = pool.get_element_by_full_name(timer_name)
        if to_fqdn:
            monitor_name = _to_fqdn(monitor_name, logger=self._mg)
        config['monitor'] = pool.get_element_by_full_name(monitor_name)
        config['controllers'] = controllers = {}

        for c_name, c_data in cfg['controllers'].items():
            # backwards compatibility for measurement groups created before
            # implementing feature-372:
            # https://sourceforge.net/p/sardana/tickets/372/
            # WARNING: this is one direction backwards compatibility - it just
            # reads channels from the units, but does not write channels to the
            # units back
            if 'units' in c_data:
                c_data = c_data['units']['0']
            # discard controllers which don't have items (garbage)
            ch_count = len(c_data['channels'])
            if ch_count == 0:
                continue

            external = c_name.startswith('__')
            if external:
                ctrl = c_name
            else:
                if to_fqdn:
                    c_name = _to_fqdn(c_name, logger=self._mg)
                ctrl = pool.get_element_by_full_name(c_name)
                assert ctrl.get_type() == ElementType.Controller
            controllers[ctrl] = ctrl_data = {}

            # exclude external and not timerable elements
            if not external and ctrl.is_timerable():
                timer_name = c_data['timer']
                if to_fqdn:
                    timer_name = _to_fqdn(timer_name, logger=self._mg)
                timer = pool.get_element_by_full_name(timer_name)
                ctrl_data['timer'] = timer
                monitor_name = c_data['monitor']
                if to_fqdn:
                    monitor_name = _to_fqdn(monitor_name, logger=self._mg)
                monitor = pool.get_element_by_full_name(monitor_name)
                ctrl_data['monitor'] = monitor
                synchronizer = c_data.get('synchronizer')
                # for backwards compatibility purposes
                # protect measurement groups without synchronizer defined
                if synchronizer is None:
                    synchronizer = 'software'
                elif synchronizer != 'software':
                    if to_fqdn:
                        synchronizer = _to_fqdn(synchronizer, logger=self._mg)
                    synchronizer = pool.get_element_by_full_name(synchronizer)
                ctrl_data['synchronizer'] = synchronizer
                try:
                    synchronization = c_data['synchronization']
                except KeyError:
                    # backwards compatibility for configurations before SEP6
                    synchronization = c_data['trigger_type']
                    msg = ("trigger_type configuration parameter is deprecated"
                           " in favor of synchronization. Re-apply "
                           "configuration in order to upgrade.")
                    self._mg.warning(msg)
                ctrl_data['synchronization'] = synchronization
            ctrl_data['channels'] = channels = {}
            for ch_name, ch_data in c_data['channels'].items():
                if external:
                    validator = TangoAttributeNameValidator()
                    params = validator.getParams(ch_data['full_name'])
                    params['pool'] = self._mg.pool
                    channel = PoolExternalObject(**params)
                else:
                    if to_fqdn:
                        ch_name = _to_fqdn(ch_name, logger=self._mg)
                    channel = pool.get_element_by_full_name(ch_name)
                channels[channel] = dict(ch_data)

        config['label'] = cfg.get('label', self._mg.name)
        config['description'] = cfg.get('description', self.DFT_DESC)
        self.use_fqdn = to_fqdn
        self._build_configuration(config)

    def get_configuration_for_user(self):
        cfg = self._config
        config = {}

        config['timer'] = cfg['timer'].full_name
        config['monitor'] = cfg['monitor'].full_name
        config['controllers'] = controllers = {}

        for c, c_data in cfg['controllers'].items():
            ctrl_name = c
            if not isinstance(c, (str, unicode)):
                ctrl_name = c.full_name
            external = ctrl_name.startswith('__')
            controllers[ctrl_name] = ctrl_data = {}
            if not external and c.is_timerable():
                if 'timer' in c_data:
                    ctrl_data['timer'] = c_data['timer'].full_name
                if 'monitor' in c_data:
                    ctrl_data['monitor'] = c_data['monitor'].full_name
                if 'synchronizer' in c_data:
                    synchronizer = c_data['synchronizer']
                    if synchronizer != 'software':
                        synchronizer = synchronizer.full_name
                    ctrl_data['synchronizer'] = synchronizer
                if 'synchronization' in c_data:
                    ctrl_data['synchronization'] = c_data['synchronization']
            ctrl_data['channels'] = channels = {}
            for ch, ch_data in c_data['channels'].items():
                channels[ch.full_name] = dict(ch_data)

        config['label'] = cfg['label']
        config['description'] = cfg['description']
        return config

    def _build_channel_defaults(self, channel_data, channel):
        """
        Fills the channel default values for the given channel dictionary
        """

        external_from_name = isinstance(channel, (str, unicode))
        ndim = None
        if external_from_name:
            name = full_name = source = channel
            ndim = 0  # TODO: this should somehow verify the dimension
        else:
            name = channel.name
            full_name = channel.full_name
            source = channel.get_source()
            ndim = None
            ctype = channel.get_type()
            if ctype == ElementType.CTExpChannel:
                ndim = 0
            elif ctype == ElementType.PseudoCounter:
                ndim = 0
            elif ctype == ElementType.ZeroDExpChannel:
                ndim = 0
            elif ctype == ElementType.OneDExpChannel:
                ndim = 1
            elif ctype == ElementType.TwoDExpChannel:
                ndim = 2
            elif ctype == ElementType.External:
                config = channel.get_config()
                if config is not None:
                    ndim = int(config.data_format)
            elif ctype == ElementType.IORegister:
                ndim = 0

        # Definitively should be initialized by measurement group
        # index MUST be here already (asserting this in the following line)
        channel_data['index'] = channel_data['index']
        channel_data['name'] = channel_data.get('name', name)
        channel_data['full_name'] = channel_data.get('full_name', full_name)
        channel_data['source'] = channel_data.get('source', source)
        channel_data['enabled'] = channel_data.get('enabled', True)
        channel_data['label'] = channel_data.get('label', channel_data['name'])
        channel_data['ndim'] = ndim
        # Probably should be initialized by measurement group
        channel_data['output'] = channel_data.get('output', True)

        # Perhaps should NOT be initialized by measurement group
        channel_data['plot_type'] = channel_data.get('plot_type', PlotType.No)
        channel_data['plot_axes'] = channel_data.get('plot_axes', [])
        channel_data['conditioning'] = channel_data.get('conditioning', '')
        channel_data['normalization'] = channel_data.get(
            'normalization', Normalization.No)

        return channel_data

    def _build_configuration(self, config=None):
        """Builds a configuration object from the list of elements"""
        if config is None:
            config = {}
            user_elements = self._mg.get_user_elements()
            ctrls = self._mg.get_pool_controllers()

            # find the first CT
            first_timerable = None
            for elem in user_elements:
                if elem.get_type() in TYPE_TIMERABLE_ELEMENTS:
                    first_timerable = elem
                    break
            if first_timerable is None:
                raise Exception("It is not possible to construct a "
                                "measurement group without at least one "
                                "timer able channel (Counter/timer, 1D or 2D)")
            g_timer = g_monitor = first_timerable
            config['timer'] = g_timer
            config['monitor'] = g_monitor
            config['controllers'] = controllers = {}

            external_user_elements = []
            self.enabled_ctrls = []
            for index, element in enumerate(user_elements):
                elem_type = element.get_type()
                if elem_type == ElementType.External:
                    external_user_elements.append((index, element))
                    continue

                ctrl = element.controller
                ctrl_data = controllers.get(ctrl)
                # include all controller in the enabled list
                self.enabled_ctrls.append(ctrl)
                if ctrl_data is None:
                    controllers[ctrl] = ctrl_data = {}
                    ctrl_data['channels'] = channels = {}
                    if elem_type in TYPE_TIMERABLE_ELEMENTS:
                        elements = ctrls[ctrl]
                        if g_timer in elements:
                            ctrl_data['timer'] = g_timer
                        else:
                            ctrl_data['timer'] = elements[0]
                        if g_monitor in elements:
                            ctrl_data['monitor'] = g_monitor
                        else:
                            ctrl_data['monitor'] = elements[0]
                        ctrl_data['synchronization'] = AcqSynchType.Trigger
                        ctrl_data['synchronizer'] = 'software'
                        self.ctrl_to_acq_synch[ctrl] = AcqSynch.SoftwareTrigger
                        self.channel_to_acq_synch[
                            element] = AcqSynch.SoftwareTrigger
                else:
                    channels = ctrl_data['channels']
                channels[element] = channel_data = {}
                channel_data['index'] = user_elements.index(element)
                channel_data = self._build_channel_defaults(channel_data,
                                                            element)
            config['label'] = self._mg.name
            config['description'] = self.DFT_DESC

            if len(external_user_elements) > 0:
                controllers['__tango__'] = ctrl_data = {}
                ctrl_data['channels'] = channels = {}
                for index, element in external_user_elements:
                    channels[element] = channel_data = {}
                    channel_data['index'] = index
                    channel_data = self._build_channel_defaults(channel_data,
                                                                element)
        else:
            # create a configuration based on a new configuration
            self.enabled_ctrls = []
            user_elem_ids = {}
            tg_elem_ids = []
            pool = self._mg.pool
            for c, c_data in config['controllers'].items():
                synchronizer = c_data.get('synchronizer')
                acq_synch_type = c_data.get('synchronization')
                software = synchronizer == 'software'
                external = isinstance(c, (str, unicode))
                # only timerable elements are configured with acq_synch
                acq_synch = None
                ctrl_enabled = False
                ctrl_to_acq_synch = False
                if not external and c.is_timerable():
                    acq_synch = AcqSynch.from_synch_type(
                        software, acq_synch_type)
                for channel_data in c_data['channels'].values():
                    if external:
                        element = _id = channel_data['full_name']
                        channel_data['source'] = _id
                    else:
                        full_name = channel_data['full_name']
                        if self.use_fqdn:
                            full_name = _to_fqdn(full_name, logger=self._mg)
                        element = pool.get_element_by_full_name(full_name)
                        _id = element.id
                    channel_data = self._build_channel_defaults(
                        channel_data, element)
                    if channel_data["enabled"]:
                        ctrl_enabled = True
                        if acq_synch is not None:
                            ctrl_to_acq_synch = True
                            self.channel_to_acq_synch[element] = acq_synch
                            if not software:
                                tg_elem_ids.append(synchronizer.id)
                        user_elem_ids[channel_data['index']] = _id

                if ctrl_to_acq_synch:
                    self.ctrl_to_acq_synch[c] = acq_synch
                if ctrl_enabled:
                    self.enabled_ctrls.append(c)

            # sorted ids may not be consecutive (if a channel is disabled)
            indexes = sorted(user_elem_ids.keys())
            user_elem_ids_list = [user_elem_ids[idx] for idx in indexes]
            user_elem_ids_list.extend(tg_elem_ids)
            self._mg.set_user_element_ids(user_elem_ids_list)

            g_timer, g_monitor = config['timer'], config['monitor']

            timer_ctrl_data = config['controllers'][g_timer.controller]
            if timer_ctrl_data['timer'] != g_timer:
                self._mg.warning('controller timer and global timer '
                                 'mismatch. Using global timer')
                self._mg.debug('For controller %s, timer is defined as '
                               'channel %s. The global timer is set to '
                               'channel %s which belongs to the same '
                               'controller', g_timer.controller.name,
                               timer_ctrl_data['timer'].name, g_timer.name)
                timer_ctrl_data['timer'] = g_timer

            monitor_ctrl_data = config['controllers'][g_monitor.controller]
            if monitor_ctrl_data['monitor'] != g_monitor:
                self._mg.warning('controller monitor and global '
                                 'monitor mismatch. Using global monitor')
                self._mg.debug('For controller %s, monitor is defined as '
                               'channel %s. The global timer is set to '
                               'channel %s which belongs to the same '
                               'controller', g_monitor.controller.name,
                               monitor_ctrl_data['monitor'].name,
                               g_monitor.name)
                monitor_ctrl_data['monitor'] != g_monitor
        self._config = config


class PoolMeasurementGroup(PoolGroupElement):

    def __init__(self, **kwargs):
        self._state_lock = threading.Lock()
        self._monitor_count = None
        self._repetitions = 1
        self._acquisition_mode = AcqMode.Timer
        self._config = MGConfiguration(self)
        self._config_dirty = True
        self._moveable = None
        self._moveable_obj = None
        # by default software synchronizer initial domain is set to Position
        self._sw_synch_initial_domain = SynchDomain.Position

        self._synchronization = []

        kwargs['elem_type'] = ElementType.MeasurementGroup
        PoolGroupElement.__init__(self, **kwargs)
        configuration = kwargs.get("configuration")
        self.set_configuration(configuration)
        # if the configuration was never "really" written e.g. newly created MG
        # just sets it now so the _channe_to_acq_synch and ctrl_to_acq_synch
        # are properly populated
        # TODO: make it more elegant
        if configuration is None:
            configuration = self.configuration.configuration
            self.set_configuration(configuration, propagate=0, to_fqdn=False)

    def _create_action_cache(self):
        acq_name = "%s.Acquisition" % self._name
        return PoolAcquisition(self, acq_name)

    def _calculate_states(self, state_info=None):
        state, status = PoolGroupElement._calculate_states(self, state_info)
        # check if software synchronizer is occupied
        synch_soft = self.acquisition._synch._synch_soft
        acq_sw = self.acquisition._sw_acq
        acq_0d = self.acquisition._0d_acq
        if state in (State.On, State.Unknown) \
            and (synch_soft.is_started() or
                 acq_sw._is_started() or
                 acq_0d._is_started()):
            state = State.Moving
            status += "/nSoftware synchronization is in progress"
        return state, status

    def on_element_changed(self, evt_src, evt_type, evt_value):
        name = evt_type.name
        if name == 'state':
            with self._state_lock:
                state, status = self._calculate_states()
                self.set_state(state, propagate=2)
                self.set_status("\n".join(status))

    def get_pool_controllers(self):
        return self.get_acquisition().get_pool_controllers()

    def get_pool_controller_by_name(self, name):
        name = name.lower()
        for ctrl in self.get_pool_controllers():
            if ctrl.name.lower() == name or ctrl.full_name.lower() == name:
                return ctrl

    def add_user_element(self, element, index=None):
        '''Override the base behavior, so the TriggerGate elements are silently
        skipped if used multiple times in the group'''
        user_elements = self._user_elements
        if element in user_elements:
            # skipping TriggerGate element if already present
            if element.get_type() is ElementType.TriggerGate:
                return
        return PoolGroupElement.add_user_element(self, element, index)
    # -------------------------------------------------------------------------
    # configuration
    # -------------------------------------------------------------------------

    def _is_managed_element(self, element):
        element_type = element.get_type()
        return (element_type in TYPE_EXP_CHANNEL_ELEMENTS or
                element_type is ElementType.TriggerGate)

    @property
    def configuration(self):
        return self._config

    def set_configuration(self, config=None, propagate=1, to_fqdn=True):
        self._config.use_fqdn = to_fqdn
        self._config.configuration = config
        self._config_dirty = True
        if not propagate:
            return
        self.fire_event(EventType("configuration", priority=propagate), config)

    def set_configuration_from_user(self, cfg, propagate=1, to_fqdn=True):
        self._config.set_configuration_from_user(cfg, to_fqdn)
        self._config_dirty = True
        if not propagate:
            return
        self.fire_event(EventType("configuration", priority=propagate),
                        self._config.configuration)

    def get_user_configuration(self):
        return self._config.get_configuration_for_user()

    def load_configuration(self, force=False):
        """Loads the current configuration to all involved controllers"""

        # g_timer, g_monitor = cfg['timer'], cfg['monitor']
        for ctrl, ctrl_data in self._config.controllers.items():
            if isinstance(ctrl, str):  # skip external channels
                continue
            if not ctrl.is_online():
                continue
            if ctrl not in self._config.enabled_ctrls:
                continue

            ctrl.set_ctrl_par('acquisition_mode', self.acquisition_mode)
            # @TODO: fix optimization and enable it again
            if ctrl.operator == self and not force and not self._config_dirty:
                continue
            ctrl.operator = self
            if ctrl.is_timerable():
                # if ctrl == g_timer.controller:
                #    ctrl.set_ctrl_par('timer', g_timer.axis)
                # if ctrl == g_monitor.controller:
                #    ctrl.set_ctrl_par('monitor', g_monitor.axis)
                ctrl.set_ctrl_par('timer', ctrl_data['timer'].axis)
                ctrl.set_ctrl_par('monitor', ctrl_data['monitor'].axis)
                synchronization = self._config.ctrl_to_acq_synch.get(ctrl)
                self.debug('load_configuration: setting trigger_type: %s '
                           'to ctrl: %s' % (synchronization, ctrl))
                ctrl.set_ctrl_par('synchronization', synchronization)

        self._config_dirty = False

    def get_timer(self):
        return self._config.timer

    timer = property(get_timer)

    # -------------------------------------------------------------------------
    # integration time
    # -------------------------------------------------------------------------

    def get_integration_time(self):
        integration_time = self._synchronization.integration_time
        if type(integration_time) == float:
            return integration_time
        elif len(integration_time) == 0:
            raise Exception("The synchronization group has not been"
                            " initialized")
        elif len(integration_time) > 1:
            raise Exception("There are more than one synchronization groups")

    def set_integration_time(self, integration_time, propagate=1):
        total_time = integration_time + self.latency_time
        synch = [{SynchParam.Delay: {SynchDomain.Time: 0},
                  SynchParam.Active: {SynchDomain.Time: integration_time},
                  SynchParam.Total: {SynchDomain.Time: total_time},
                  SynchParam.Repeats: 1}]
        self.set_synchronization(synch)
        self._integration_time = integration_time
        if not propagate:
            return
        self.fire_event(EventType("integration_time", priority=propagate),
                        integration_time)

    integration_time = property(get_integration_time, set_integration_time,
                                doc="the current integration time")

    # -------------------------------------------------------------------------
    # monitor count
    # -------------------------------------------------------------------------

    def get_monitor_count(self):
        return self._monitor_count

    def set_monitor_count(self, monitor_count, propagate=1):
        self._monitor_count = monitor_count
        if not propagate:
            return
        self.fire_event(EventType("monitor_count", priority=propagate),
                        monitor_count)

    monitor_count = property(get_monitor_count, set_monitor_count,
                             doc="the current monitor count")

    # -------------------------------------------------------------------------
    # acquisition mode
    # -------------------------------------------------------------------------

    def get_acquisition_mode(self):
        return self._acquisition_mode

    def set_acquisition_mode(self, acquisition_mode, propagate=1):
        self._acquisition_mode = acquisition_mode
        self._config_dirty = True  # acquisition mode goes to configuration
        if not propagate:
            return
        self.fire_event(EventType("acquisition_mode", priority=propagate),
                        acquisition_mode)

    acquisition_mode = property(get_acquisition_mode, set_acquisition_mode,
                                doc="the current acquisition mode")

    # -------------------------------------------------------------------------
    # synchronization
    # -------------------------------------------------------------------------

    def get_synchronization(self):
        return self._synchronization

    def set_synchronization(self, synchronization, propagate=1):
        self._synchronization = SynchronizationDescription(synchronization)
        self._config_dirty = True  # acquisition mode goes to configuration
        if not propagate:
            return
        self.fire_event(EventType("synchronization", priority=propagate),
                        synchronization)

    synchronization = property(get_synchronization, set_synchronization,
                               doc="the current acquisition mode")

    # -------------------------------------------------------------------------
    # moveable
    # -------------------------------------------------------------------------

    def get_moveable(self):
        return self._moveable

    def set_moveable(self, moveable, propagate=1, to_fqdn=True):
        self._moveable = moveable
        if self._moveable != 'None' and self._moveable is not None:
            if to_fqdn:
                moveable = _to_fqdn(moveable, logger=self)
            self._moveable_obj = self.pool.get_element_by_full_name(moveable)
        self.fire_event(EventType("moveable", priority=propagate),
                        moveable)

    moveable = property(get_moveable, set_moveable,
                        doc="moveable source used in synchronization")

    # -------------------------------------------------------------------------
    # latency time
    # -------------------------------------------------------------------------

    def get_latency_time(self):
        latency_time = 0
        pool_ctrls = self.acquisition.get_pool_controllers()
        for pool_ctrl in pool_ctrls:
            if not pool_ctrl.is_timerable():
                continue
            candidate = pool_ctrl.get_ctrl_par("latency_time")
            if candidate > latency_time:
                latency_time = candidate
        return latency_time

    latency_time = property(get_latency_time,
                            doc="latency time between two consecutive "
                                "acquisitions")

    def get_sw_synch_initial_domain(self):
        return self._sw_synch_initial_domain

    def set_sw_synch_initial_domain(self, domain):
        self._sw_synch_initial_domain = domain

    sw_synch_initial_domain = property(
        get_sw_synch_initial_domain,
        set_sw_synch_initial_domain,
        doc="software synchronizer initial domain (SynchDomain.Time "
            "or SynchDomain.Position)"
    )

    # -------------------------------------------------------------------------
    # acquisition
    # -------------------------------------------------------------------------

    def start_acquisition(self, value=None, multiple=1):
        self._aborted = False
        if not self._simulation_mode:
            # load configuration into controller(s) if necessary
            self.load_configuration()
            # determining the acquisition parameters
            kwargs = dict(head=self, config=self._config, multiple=multiple)
            acquisition_mode = self.acquisition_mode
            if acquisition_mode is AcqMode.Timer:
                kwargs['integ_time'] = self.get_integration_time()
            elif acquisition_mode is AcqMode.Monitor:
                kwargs['monitor'] = self._monitor
            kwargs['synchronization'] = self._synchronization
            kwargs['moveable'] = self._moveable_obj
            kwargs['sw_synch_initial_domain'] = self._sw_synch_initial_domain
            # start acquisition
            self.acquisition.run(**kwargs)

    def set_acquisition(self, acq_cache):
        self.set_action_cache(acq_cache)

    def get_acquisition(self):
        return self.get_action_cache()

    acquisition = property(get_acquisition, doc="acquisition object")

    def stop(self):
        self.acquisition._synch._synch_soft.stop()
        PoolGroupElement.stop(self)<|MERGE_RESOLUTION|>--- conflicted
+++ resolved
@@ -131,19 +131,9 @@
     def __init__(self, mg):
         self._mg = weakref.ref(mg)()
         self._config = None
-<<<<<<< HEAD
         self.use_fqdn = True
         # list of controller with channels enabled.
         self.enabled_ctrls = []
-=======
-        self._config_dirty = True
-        self._moveable = None
-        self._moveable_obj = None
-        # by default software synchronizer initial domain is set to Position
-        self._sw_synch_initial_domain = SynchDomain.Position
-
-        self._synchronization = SynchronizationDescription()
->>>>>>> 72fc3bc1
         # dict with channel and its acquisition synchronization
         # key: PoolBaseChannel; value: AcqSynch
         self.channel_to_acq_synch = {}
@@ -527,7 +517,7 @@
         # by default software synchronizer initial domain is set to Position
         self._sw_synch_initial_domain = SynchDomain.Position
 
-        self._synchronization = []
+        self._synchronization = SynchronizationDescription()
 
         kwargs['elem_type'] = ElementType.MeasurementGroup
         PoolGroupElement.__init__(self, **kwargs)
