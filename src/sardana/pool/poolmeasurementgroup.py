--- conflicted
+++ resolved
@@ -729,17 +729,8 @@
                                                      synchronization)
                 ctrl_acq_synch[ctrl] = acq_synch
                 timer = ctrl_data.get("timer")
-<<<<<<< HEAD
                 ctrl_conf["timer"] = timer
                 monitor = ctrl_data.get("monitor")
-=======
-                if timer is not None and to_fqdn:
-                    timer = _to_fqdn(timer, self._parent)
-                ctrl_conf["timer"] = timer
-                monitor = ctrl_data.get("monitor")
-                if monitor is not None and to_fqdn:
-                    monitor = _to_fqdn(monitor, self._parent)
->>>>>>> cb751524
                 ctrl_conf["monitor"] = monitor
                 ctrl_item = TimerableControllerConfiguration(ctrl, ctrl_conf)
             else:
@@ -864,11 +855,6 @@
         else:  # Measurement Group with all channel synchronized by hardware
             mnt_grp_timer = cfg.get('timer')
             if mnt_grp_timer:
-<<<<<<< HEAD
-=======
-                if to_fqdn:
-                    mnt_grp_timer = _to_fqdn(mnt_grp_timer, self._parent)
->>>>>>> cb751524
                 user_config['timer'] = mnt_grp_timer
             else:
                 # for backwards compatibility use a random monitor
@@ -881,11 +867,6 @@
         else:  # Measurement Group with all channel synchronized by hardware
             mnt_grp_monitor = cfg.get('monitor')
             if mnt_grp_monitor:
-<<<<<<< HEAD
-=======
-                if to_fqdn:
-                    mnt_grp_monitor = _to_fqdn(mnt_grp_monitor, self._parent)
->>>>>>> cb751524
                 user_config['monitor'] = mnt_grp_monitor
             else:
                 # for backwards compatibility use a random monitor
