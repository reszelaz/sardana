##############################################################################
##
# This file is part of Sardana
##
# http://www.sardana-controls.org/
##
# Copyright 2011 CELLS / ALBA Synchrotron, Bellaterra, Spain
##
# Sardana is free software: you can redistribute it and/or modify
# it under the terms of the GNU Lesser General Public License as published by
# the Free Software Foundation, either version 3 of the License, or
# (at your option) any later version.
##
# Sardana is distributed in the hope that it will be useful,
# but WITHOUT ANY WARRANTY; without even the implied warranty of
# MERCHANTABILITY or FITNESS FOR A PARTICULAR PURPOSE.  See the
# GNU Lesser General Public License for more details.
##
# You should have received a copy of the GNU Lesser General Public License
# along with Sardana.  If not, see <http://www.gnu.org/licenses/>.
##
##############################################################################

"""This is the standard macro module"""

__all__ = ["ct", "mstate", "mv", "mvr", "pwa", "pwm", "repeat", "set_lim",
           "set_lm", "set_pos", "settimer", "uct", "umv", "umvr", "wa", "wm",
<<<<<<< HEAD
           "tw", "logmacro", "newfile", "_movetostatspos", "pic", "cen",
           "where"]

=======
           "tw", "logmacro", "newfile", "plotselect"]
>>>>>>> 4cfe940a

__docformat__ = 'restructuredtext'

import datetime
import os

import numpy as np
from taurus import Device
from taurus.console.table import Table
import PyTango
from PyTango import DevState

from sardana.macroserver.macro import Macro, macro, Type, ViewOption, \
    iMacro, Hookable
from sardana.macroserver.msexception import StopException, UnknownEnv
from sardana.macroserver.scan.scandata import Record
from sardana.macroserver.macro import Optional

##########################################################################
#
# Motion related macros
#
##########################################################################


class _wm(Macro):
    """Show motor positions"""

    param_def = [
        ['motor_list', [['motor', Type.Moveable, None, 'Motor to move']],
         None, 'List of motor to show'],
    ]

    def run(self, motor_list):
        show_dial = self.getViewOption(ViewOption.ShowDial)
        show_ctrlaxis = self.getViewOption(ViewOption.ShowCtrlAxis)
        pos_format = self.getViewOption(ViewOption.PosFormat)
        motor_width = 9
        motors = {}  # dict(motor name: motor obj)
        requests = {}  # dict(motor name: request id)
        data = {}  # dict(motor name: list of motor data)
        # sending asynchronous requests: neither Taurus nor Sardana extensions
        # allow asynchronous requests - use PyTango asynchronous request model
        for motor in motor_list:
            name = motor.getName()
            motors[name] = motor
            args = ('position',)
            if show_dial:
                args += ('dialposition',)
            _id = motor.read_attributes_asynch(args)
            requests[name] = _id
            motor_width = max(motor_width, len(name))
            data[name] = []
        # get additional motor information (ctrl name & axis)
        if show_ctrlaxis:
            for name, motor in motors.items():
                ctrl_name = self.getController(motor.controller).name
                axis_nb = str(getattr(motor, "axis"))
                data[name].extend((ctrl_name, axis_nb))
                motor_width = max(motor_width, len(ctrl_name), len(axis_nb))
        # collect asynchronous replies
        while len(requests) > 0:
            req2delete = []
            for name, _id in requests.items():
                motor = motors[name]
                try:
                    attrs = motor.read_attributes_reply(_id)
                    for attr in attrs:
                        value = attr.value
                        if value is None:
                            value = float('NaN')
                            if attr.name == 'dialposition':
                                value = motor.getDialPosition()
                        data[name].append(value)
                    req2delete.append(name)
                except PyTango.AsynReplyNotArrived:
                    continue
                except PyTango.DevFailed:
                    data[name].append(float('NaN'))
                    if show_dial:
                        data[name].append(float('NaN'))
                    req2delete.append(name)
                    self.debug('Error when reading %s position(s)' % name)
                    self.debug('Details:', exc_info=1)
                    continue
            # removing motors which alredy replied
            for name in req2delete:
                requests.pop(name)
        # define format for numerical values
        fmt = '%c*.%df' % ('%', motor_width - 5)
        if pos_format > -1:
            fmt = '%c*.%df' % ('%', int(pos_format))
        # prepare row headers and formats
        row_headers = []
        t_format = []
        if show_ctrlaxis:
            row_headers += ['Ctrl', 'Axis']
            t_format += ['%*s', '%*s']
        row_headers.append('User')
        t_format.append(fmt)
        if show_dial:
            row_headers.append('Dial')
            t_format.append(fmt)
        # sort the data dict by keys
        col_headers = []
        values = []
        for mot_name, mot_values in sorted(data.items()):
            col_headers.append([mot_name])  # convert name to list
            values.append(mot_values)
        # create and print table
        table = Table(values, elem_fmt=t_format,
                      col_head_str=col_headers, col_head_width=motor_width,
                      row_head_str=row_headers)
        for line in table.genOutput():
            self.output(line)


class _wum(Macro):
    """Show user motor positions"""

    param_def = [
        ['motor_list', [['motor', Type.Moveable, None, 'Motor to move']],
         None, 'List of motor to show'],
    ]

    def prepare(self, motor_list, **opts):
        self.table_opts = {}

    def run(self, motor_list):
        motor_width = 9
        motor_names = []
        motor_pos = []
        motor_list = sorted(motor_list)
        pos_format = self.getViewOption(ViewOption.PosFormat)
        for motor in motor_list:
            name = motor.getName()
            motor_names.append([name])
            pos = motor.getPosition(force=True)
            if pos is None:
                pos = float('NAN')
            motor_pos.append((pos,))
            motor_width = max(motor_width, len(name))

        fmt = '%c*.%df' % ('%', motor_width - 5)
        if pos_format > -1:
            fmt = '%c*.%df' % ('%', int(pos_format))

        table = Table(motor_pos, elem_fmt=[fmt],
                      col_head_str=motor_names, col_head_width=motor_width,
                      **self.table_opts)
        for line in table.genOutput():
            self.output(line)


class wu(Macro):
    """Show all user motor positions"""

    def prepare(self, **opts):
        self.all_motors = self.findObjs('.*', type_class=Type.Moveable)
        self.table_opts = {}

    def run(self):
        nr_motors = len(self.all_motors)
        if nr_motors == 0:
            self.output('No motor defined')
            return

        self.output('Current positions (user) on %s' %
                    datetime.datetime.now().isoformat(' '))
        self.output('')

        self.execMacro('_wum', self.all_motors, **self.table_opts)


class wa(Macro):
    """Show all motor positions"""

    # TODO: duplication of the default value definition is a workaround
    # for #427. See commit message cc3331a for more details.
    param_def = [
        ['filter', [['filter', Type.String, '.*',
                     'a regular expression filter'], {'min': 1}],
         ['.*'], 'a regular expression filter'],
    ]

    def prepare(self, filter, **opts):
        self.all_motors = self.findObjs(filter, type_class=Type.Moveable)
        self.table_opts = {}

    def run(self, filter):
        nr_motors = len(self.all_motors)
        if nr_motors == 0:
            self.output('No motor defined')
            return

        show_dial = self.getViewOption(ViewOption.ShowDial)
        if show_dial:
            self.output('Current positions (user, dial) on %s' %
                        datetime.datetime.now().isoformat(' '))
        else:
            self.output('Current positions (user) on %s' %
                        datetime.datetime.now().isoformat(' '))
        self.output('')
        self.execMacro('_wm', self.all_motors, **self.table_opts)


class pwa(Macro):
    """Show all motor positions in a pretty table"""

    # TODO: duplication of the default value definition is a workaround
    # for #427. See commit message cc3331a for more details.
    param_def = [
        ['filter', [['filter', Type.String, '.*',
                     'a regular expression filter'], {'min': 1}],
         ['.*'], 'a regular expression filter'],
    ]

    def run(self, filter):
        self.execMacro('wa', filter, **Table.PrettyOpts)


class set_lim(Macro):
    """Sets the software limits on the specified motor hello"""
    param_def = [
        ['motor', Type.Moveable, None, 'Motor name'],
        ['low',   Type.Float, None, 'lower limit'],
        ['high',   Type.Float, None, 'upper limit']
    ]

    def run(self, motor, low, high):
        name = motor.getName()
        self.debug("Setting user limits for %s" % name)
        motor.getPositionObj().setLimits(low, high)
        self.output("%s limits set to %.4f %.4f (user units)" %
                    (name, low, high))


class set_lm(Macro):
    """Sets the dial limits on the specified motor"""
    param_def = [
        ['motor', Type.Motor, None, 'Motor name'],
        ['low',   Type.Float, None, 'lower limit'],
        ['high',   Type.Float, None, 'upper limit']
    ]

    def run(self, motor, low, high):
        name = motor.getName()
        self.debug("Setting dial limits for %s" % name)
        motor.getDialPositionObj().setLimits(low, high)
        self.output("%s limits set to %.4f %.4f (dial units)" %
                    (name, low, high))


class set_pos(Macro):
    """Sets the position of the motor to the specified value"""

    param_def = [
        ['motor', Type.Motor, None, 'Motor name'],
        ['pos',   Type.Float, None, 'Position to move to']
    ]

    def run(self, motor, pos):
        name = motor.getName()
        old_pos = motor.getPosition(force=True)
        motor.definePosition(pos)
        self.output("%s reset from %.4f to %.4f" % (name, old_pos, pos))


class set_user_pos(Macro):
    """Sets the USER position of the motor to the specified value (by
    changing OFFSET and keeping DIAL)"""

    param_def = [
        ['motor', Type.Motor, None, 'Motor name'],
        ['pos',   Type.Float, None, 'Position to move to']
    ]

    def run(self, motor, pos):
        name = motor.getName()
        old_pos = motor.getPosition(force=True)
        offset_attr = motor.getAttribute('Offset')
        old_offset = offset_attr.read().rvalue.magnitude
        new_offset = pos - (old_pos - old_offset)
        offset_attr.write(new_offset)
        msg = "%s reset from %.4f (offset %.4f) to %.4f (offset %.4f)" % (
            name, old_pos, old_offset, pos, new_offset)
        self.output(msg)


class wm(Macro):
    """Show the position of the specified motors."""

    param_def = [
        ['motor_list', [['motor', Type.Moveable, None,
                         'Motor to see where it is']],
         None, 'List of motor to show'],
    ]

    def prepare(self, motor_list, **opts):
        self.table_opts = {}

    def run(self, motor_list):
        motor_width = 10
        motor_names = []
        motor_pos = []

        show_dial = self.getViewOption(ViewOption.ShowDial)
        show_ctrlaxis = self.getViewOption(ViewOption.ShowCtrlAxis)
        pos_format = self.getViewOption(ViewOption.PosFormat)

        for motor in motor_list:

            max_len = 0
            if show_ctrlaxis:
                axis_nb = getattr(motor, "axis")
                ctrl_name = self.getController(motor.controller).name
                max_len = max(max_len, len(ctrl_name), len(str(axis_nb)))
            name = motor.getName()
            max_len = max(max_len, len(name))

            max_len = max_len + 5
            if max_len < 14:
                max_len = 14  # Length of 'Not specified'

            str_fmt = "%c%ds" % ('%', int(max_len))

            name = str_fmt % name

            motor_names.append([name])
            posObj = motor.getPositionObj()
            if pos_format > -1:
                fmt = '%c.%df' % ('%', int(pos_format))

            try:
                val1 = fmt % motor.getPosition(force=True)
                val1 = str_fmt % val1
            except:
                val1 = str_fmt % motor.getPosition(force=True)

            val2 = str_fmt % posObj.getMaxRange().magnitude
            val3 = str_fmt % posObj.getMinRange().magnitude

            if show_ctrlaxis:
                valctrl = str_fmt % (ctrl_name)
                valaxis = str_fmt % str(axis_nb)
                upos = list(map(str, [valctrl, valaxis, ' ', val2, val1,
                                      val3]))
            else:
                upos = list(map(str, ['', val2, val1, val3]))
            pos_data = upos
            if show_dial:
                try:
                    val1 = fmt % motor.getDialPosition(force=True)
                    val1 = str_fmt % val1
                except Exception:
                    val1 = str_fmt % motor.getDialPosition(force=True)

                dPosObj = motor.getDialPositionObj()
                val2 = str_fmt % dPosObj.getMaxRange().magnitude
                val3 = str_fmt % dPosObj.getMinRange().magnitude

                dpos = list(map(str, [val2, val1, val3]))
                pos_data += [''] + dpos

            motor_pos.append(pos_data)

        elem_fmt = (['%*s'] + ['%*s'] * 5) * 2
        row_head_str = []
        if show_ctrlaxis:
            row_head_str += ['Ctrl', 'Axis']
        row_head_str += ['User', ' High', ' Current', ' Low']
        if show_dial:
            row_head_str += ['Dial', ' High', ' Current', ' Low']
        table = Table(motor_pos, elem_fmt=elem_fmt, row_head_str=row_head_str,
                      col_head_str=motor_names, col_head_width=motor_width,
                      **self.table_opts)
        for line in table.genOutput():
            self.output(line)


class wum(Macro):
    """Show the user position of the specified motors."""

    param_def = [
        ['motor_list', [['motor', Type.Moveable, None,
                         'Motor to see where it is']],
         None, 'List of motor to show'],
    ]

    def prepare(self, motor_list, **opts):
        self.table_opts = {}

    def run(self, motor_list):
        motor_width = 10
        motor_names = []
        motor_pos = []

        for motor in motor_list:
            name = motor.getName()
            motor_names.append([name])
            posObj = motor.getPositionObj()
            upos = list(map(str, [posObj.getMaxRange().magnitude,
                                  motor.getPosition(force=True),
                                  posObj.getMinRange().magnitude]))
            pos_data = [''] + upos

            motor_pos.append(pos_data)

        elem_fmt = (['%*s'] + ['%*s'] * 3) * 2
        row_head_str = ['User', ' High', ' Current', ' Low', ]
        table = Table(motor_pos, elem_fmt=elem_fmt, row_head_str=row_head_str,
                      col_head_str=motor_names, col_head_width=motor_width,
                      **self.table_opts)
        for line in table.genOutput():
            self.output(line)


class pwm(Macro):
    """Show the position of the specified motors in a pretty table"""

    param_def = [
        ['motor_list', [['motor', Type.Moveable, None, 'Motor to move']],
         None, 'List of motor to show'],
    ]

    def run(self, motor_list):
        self.execMacro('wm', motor_list, **Table.PrettyOpts)


class mv(Macro):
    """Move motor(s) to the specified position(s)"""

    param_def = [
        ['motor_pos_list',
         [['motor', Type.Moveable, None, 'Motor to move'],
          ['pos',   Type.Float, None, 'Position to move to']],
         None, 'List of motor/position pairs'],
    ]

    def run(self, motor_pos_list):
        motors, positions = [], []
        for m, p in motor_pos_list:
            motors.append(m)
            positions.append(p)
            self.debug("Starting %s movement to %s", m.getName(), p)
        motion = self.getMotion(motors)
        state, pos = motion.move(positions)
        if state != DevState.ON:
            self.warning("Motion ended in %s", state.name)
            msg = []
            for motor in motors:
                msg.append(motor.information())
            self.info("\n".join(msg))


class mstate(Macro):
    """Prints the state of a motor"""

    param_def = [['motor', Type.Moveable, None, 'Motor to check state']]

    def run(self, motor):
        self.info("Motor %s" % str(motor.stateObj.read().rvalue))


class umv(Macro):
    """Move motor(s) to the specified position(s) and update"""

    param_def = mv.param_def

    def prepare(self, motor_pos_list, **opts):
        self.all_names = []
        self.all_pos = []
        self.print_pos = False
        for motor, pos in motor_pos_list:
            self.all_names.append([motor.getName()])
            pos, posObj = motor.getPosition(force=True), motor.getPositionObj()
            self.all_pos.append([pos])
            posObj.subscribeEvent(self.positionChanged, motor)

    def run(self, motor_pos_list):
        self.print_pos = True
        try:
            self.execMacro('mv', motor_pos_list)
        finally:
            self.finish()

    def finish(self):
        self._clean()
        self.printAllPos()

    def _clean(self):
        for motor, pos in self.getParameters()[0]:
            posObj = motor.getPositionObj()
            try:
                posObj.unsubscribeEvent(self.positionChanged, motor)
            except Exception as e:
                print(str(e))
                raise e

    def positionChanged(self, motor, position):
        idx = self.all_names.index([motor.getName()])
        self.all_pos[idx] = [position]
        if self.print_pos:
            self.printAllPos()

    def printAllPos(self):
        motor_width = 10
        table = Table(self.all_pos, elem_fmt=['%*.4f'],
                      col_head_str=self.all_names, col_head_width=motor_width)
        self.outputBlock(table.genOutput())
        self.flushOutput()


class mvr(Macro):
    """Move motor(s) relative to the current position(s)"""

    param_def = [
        ['motor_disp_list',
         [['motor', Type.Moveable, None, 'Motor to move'],
          ['disp',  Type.Float, None, 'Relative displacement']],
         None, 'List of motor/displacement pairs'],
    ]

    def run(self, motor_disp_list):
        motor_pos_list = []
        for motor, disp in motor_disp_list:
            pos = motor.getPosition(force=True)
            if pos is None:
                self.error("Cannot get %s position" % motor.getName())
                return
            else:
                pos += disp
            motor_pos_list.append([motor, pos])
        self.execMacro('mv', motor_pos_list)


class umvr(Macro):
    """Move motor(s) relative to the current position(s) and update"""

    param_def = mvr.param_def

    def run(self, motor_disp_list):
        motor_pos_list = []
        for motor, disp in motor_disp_list:
            pos = motor.getPosition(force=True)
            if pos is None:
                self.error("Cannot get %s position" % motor.getName())
                return
            else:
                pos += disp
            motor_pos_list.append([motor, pos])
        self.execMacro('umv', motor_pos_list)

# TODO: implement tw macro with param repeats in order to be able to pass
# multiple motors and multiple deltas. Also allow to pass the integration time
# in order to execute the measurement group acquisition after each move and
# print the results. Basically follow the SPEC's API:
# https://certif.com/spec_help/tw.html


class tw(iMacro):
    """Tweak motor by variable delta"""

    param_def = [
        ['motor', Type.Moveable, "test", 'Motor to move'],
        ['delta',   Type.Float, None, 'Amount to tweak']
    ]

    def run(self, motor, delta):
        self.output(
            "Indicate direction with + (or p) or - (or n) or enter")
        self.output(
            "new step size. Type something else (or ctrl-C) to quit.")
        self.output("")
        if np.sign(delta) == -1:
            a = "-"
        if np.sign(delta) == 1:
            a = "+"
        while a in ('+', '-', 'p', 'n'):
            pos = motor.position
            a = self.input("%s = %s, which way? " % (
                motor, pos), default_value=a, data_type=Type.String)
            try:
                # check if the input is a new delta
                delta = float(a)
                # obtain the sign of the new delta
                if np.sign(delta) == -1:
                    a = "-"
                else:
                    a = "+"
            except:
                # convert to the common sign
                if a == "p":
                    a = "+"
                # convert to the common sign
                elif a == "n":
                    a = "-"
                # the sign is already correct, just continue
                elif a in ("+", "-"):
                    pass
                else:
                    msg = "Typing '%s' caused 'tw' macro to stop." % a
                    self.info(msg)
                    raise StopException()
                # invert the delta if necessary
                if (a == "+" and np.sign(delta) < 0) or \
                   (a == "-" and np.sign(delta) > 0):
                    delta = -delta
            pos += delta
            self.mv(motor, pos)


##########################################################################
#
# Data acquisition related macros
#
##########################################################################


def _value_to_repr(data):
    if data is None:
        return "<nodata>"
    elif np.ndim(data) > 0:
        return list(np.shape(data))
    else:
        return data


class _ct:

    def dump_information(self, elements):
        msg = ["Elements ended acquisition with:"]
        for element in elements:
            msg.append(element.information())
        self.info("\n".join(msg))


class ct(Macro, Hookable, _ct):
    """Count for the specified time on the measurement group
       or experimental channel given as second argument
       (if not given the active measurement group is used)"""

    hints = {'allowsHooks': ('pre-acq', 'post-acq')}
    param_def = [
        ['integ_time', Type.Float, 1.0, 'Integration time'],
        ['countable_elem', Type.Countable, Optional,
         'Countable element e.g. MeasurementGroup or ExpChannel']
    ]

    def prepare(self, integ_time, countable_elem, **opts):
        if countable_elem is None:
            try:
                self.countable_elem_name = self.getEnv('ActiveMntGrp')
            except UnknownEnv:
                return
            self.countable_elem = self.getObj(
                self.countable_elem_name, type_class=Type.MeasurementGroup)
        else:
            self.countable_elem_name = countable_elem.name
            self.countable_elem = countable_elem

    def run(self, integ_time, countable_elem):
        if self.countable_elem is None:
            msg = ('Unknown countable {0} element. Use macro parameter or'
                   'ActiveMntGrp environment variable'.format(
                                                    self.countable_elem_name))
            self.error(msg)
            return
        # integration time has to be accessible from with in the hooks
        # so declare it also instance attribute
        self.integ_time = integ_time
        self.debug("Counting for %s sec", integ_time)
        self.outputDate()
        self.output('')
        self.flushOutput()

        for preAcqHook in self.getHooks('pre-acq'):
            preAcqHook()

        try:
            state, data = self.countable_elem.count(integ_time)
        except Exception:
            if self.countable_elem.type == Type.MeasurementGroup:
                names = self.countable_elem.ElementList
                elements = [self.getObj(name) for name in names]
                self.dump_information(elements)
            raise
        if state != DevState.ON:
            if self.countable_elem.type == Type.MeasurementGroup:
                names = self.countable_elem.ElementList
                elements = [self.getObj(name) for name in names]
                self.dump_information(elements)
                raise ValueError("Acquisition ended with {}".format(
                    state.name.capitalize()))

        for postAcqHook in self.getHooks('post-acq'):
            postAcqHook()

        names, counts = [], []
        if self.countable_elem.type == Type.MeasurementGroup:
            meas_grp = self.countable_elem
            for ch_info in meas_grp.getChannelsEnabledInfo():
                names.append('  %s' % ch_info.label)
                ch_data = data.get(ch_info.full_name)
                counts.append(_value_to_repr(ch_data))
        else:
            channel = self.countable_elem
            names.append("  %s" % channel.name)
            counts.append(_value_to_repr(data))
            # to be compatible with measurement group count
            data = {channel.full_name: data}
        self.setData(Record(data))
        table = Table([counts], row_head_str=names, row_head_fmt='%*s',
                      col_sep='  =  ')
        for line in table.genOutput():
            self.output(line)


class uct(Macro, _ct):
    """Count on the active measurement group and update"""

    param_def = [
        ['integ_time', Type.Float, 1.0, 'Integration time'],
        ['countable_elem', Type.Countable, Optional,
         'Countable element e.g. MeasurementGroup or ExpChannel']
    ]

    def prepare(self, integ_time, countable_elem, **opts):

        self.print_value = False

        if countable_elem is None:
            try:
                self.countable_elem_name = self.getEnv('ActiveMntGrp')
            except UnknownEnv:
                return
            self.countable_elem = self.getObj(self.countable_elem_name)
        else:
            self.countable_elem_name = countable_elem.name
            self.countable_elem = countable_elem

        if self.countable_elem is None:
            return

        self.channels = []
        self.values = []
        if self.countable_elem.type == Type.MeasurementGroup:
            names = self.countable_elem.getChannelLabels()
            self.names = [[n] for n in names]
            for channel_info in self.countable_elem.getChannels():
                full_name = channel_info["full_name"]
                channel = Device(full_name)
                self.channels.append(channel)
                value = channel.getValue(force=True)
                self.values.append([value])
                valueObj = channel.getValueObj_()
                valueObj.subscribeEvent(self.counterChanged, channel)
        else:
            channel = self.countable_elem
            self.names = [[channel.getName()]]
            channel = Device(channel.full_name)
            self.channels.append(channel)
            value = channel.getValue(force=True)
            self.values.append([value])
            valueObj = channel.getValueObj_()
            valueObj.subscribeEvent(self.counterChanged, channel)

    def run(self, integ_time, countable_elem):
        if self.countable_elem is None:
            msg = ('Unknown countable {0} element. Use macro parameter or'
                   'ActiveMntGrp environment variable'.format(
                                                    self.countable_elem_name))
            self.error(msg)
            return

        self.print_value = True
        try:
            state, data = self.countable_elem.count(integ_time)
        except Exception:
            if self.countable_elem.type == Type.MeasurementGroup:
                names = self.countable_elem.ElementList
                elements = [self.getObj(name) for name in names]
                self.dump_information(elements)
            raise
        finally:
            self.finish()
        if state != DevState.ON:
            if self.countable_elem.type == Type.MeasurementGroup:
                names = self.countable_elem.ElementList
                elements = [self.getObj(name) for name in names]
                self.dump_information(elements)
                raise ValueError("Acquisition ended with {}".format(
                    state.name.capitalize()))
        self.setData(Record(data))
        self.printAllValues()

    def finish(self):
        self._clean()

    def _clean(self):
        for channel in self.channels:
            valueObj = channel.getValueObj_()
            valueObj.unsubscribeEvent(self.counterChanged, channel)

    def counterChanged(self, channel, value):
        idx = self.names.index([channel.getName()])
        self.values[idx] = [value]
        if self.print_value and not self.isStopped():
            self.printAllValues()

    def printAllValues(self):
        ch_width = 10
        table = Table(self.values, elem_fmt=['%*.4f'], col_head_str=self.names,
                      col_head_width=ch_width)
        self.outputBlock(table.genOutput())
        self.flushOutput()


class settimer(Macro):
    """Defines the timer channel for the active measurement group"""

    env = ('ActiveMntGrp',)

    param_def = [
        ['timer', Type.ExpChannel,   None, 'Timer'],
    ]

    def run(self, timer):
        mnt_grp_name = self.getEnv('ActiveMntGrp')
        mnt_grp = self.getObj(mnt_grp_name, type_class=Type.MeasurementGroup)

        if mnt_grp is None:
            self.error('ActiveMntGrp is not defined or has invalid value.\n'
                       'please define a valid active measurement group '
                       'before setting a timer')
            return

        try:
            mnt_grp.getConfiguration().setTimer(timer.getName())
        except Exception as e:
            self.output(str(e))
            self.output(
                "%s is not a valid channel in the active measurement group"
                % timer)


@macro([['message', [['message_item', Type.String, None,
                      'message item to be reported']], None,
         'message to be reported']])
def report(self, message):
    """Logs a new record into the message report system (if active)"""
    self.report(' '.join(message))


class logmacro(Macro):
    """ Turn on/off logging of the spock output.

    .. note::
        The logmacro class has been included in Sardana
        on a provisional basis. Backwards incompatible changes
        (up to and including its removal) may occur if
        deemed necessary by the core developers
    """

    param_def = [
        ['offon', Type.Boolean, None, 'Unset/Set logging'],
        ['mode', Type.Integer, -1, 'Mode: 0 append, 1 new file'],
    ]

    def run(self, offon, mode):
        if offon:
            if mode == 1:
                self.setEnv('LogMacroMode', True)
            elif mode == 0:
                self.setEnv('LogMacroMode', False)
            self.setEnv('LogMacro', True)
        else:
            self.setEnv('LogMacro', False)


class repeat(Hookable, Macro):
    """This macro executes as many repetitions of a set of macros as
    specified by nr parameter. The macros to be repeated can be
    given as parameters or as body hooks.
    If both are given first will be executed the ones given as
    parameters and then the ones given as body hooks.
    If nr has negative value, repetitions will be executed until you
    stop repeat macro.

    .. note::
        The repeat macro has been included in Sardana
        on a provisional basis. Backwards incompatible changes
        (up to and including removal of the macro) may occur if
        deemed necessary by the core developers."""

    hints = {'allowsHooks': ('body',)}

    param_def = [
        ['nr', Type.Integer, None, 'Nr of iterations'],
        ['macro_name_params', [
                ['token', Type.String,
                 None, 'Macro name and parameters (if any)'],
                {'min': 0}
            ],
            None, "List with macro name and parameters (if any)"]
    ]

    def prepare(self, nr, macro_name_params):
        self.bodyHooks = self.getHooks("body")
        self.macro_name_params = macro_name_params

    def __loop(self):
        self.checkPoint()
        if len(self.macro_name_params) > 0:
            for macro_cmd in self.macro_name_params:
                self.execMacro(macro_cmd)
        for bodyHook in self.bodyHooks:
            bodyHook()

    def run(self, nr, macro_name_params):
        if nr < 0:
            while True:
                self.__loop()
        else:
            for i in range(nr):
                self.__loop()
                progress = ((i + 1) / nr) * 100
                yield progress


class newfile(Hookable, Macro):
    """ Sets the ScanDir and ScanFile as well as ScanID in the environment.

    If ScanFilePath is only a file name, the ScanDir must be set externally
    via `senv ScanDir <PathToScanFile>` or using the %expconf. Otherwise,
    the path in ScanFilePath must be absolute and existing on the
    MacroServer host.

    The ScanID should be set to the value before the upcoming scan number.
    Default value is 0.
    """

    hints = {'allowsHooks': ('post-newfile')}

    param_def = [
        ['ScanFilePath_list',
         [['ScanFilePath', Type.String, None, '(ScanDir/)ScanFile']],
         None, 'List of (ScanDir/)ScanFile'],
        ['ScanID', Type.Integer, 0, 'Scan ID'],
    ]

    def run(self, ScanFilePath_list, ScanID):
        path_list = []
        fileName_list = []
        # traverse the repeat parameters for the ScanFilePath_list
        for i, ScanFilePath in enumerate(ScanFilePath_list):
            path = os.path.dirname(ScanFilePath)
            fileName = os.path.basename(ScanFilePath)
            if not path and i == 0:
                # first entry and no given ScanDir: check if ScanDir exists
                try:
                    ScanDir = self.getEnv('ScanDir')
                except UnknownEnv:
                    ScanDir = ''
                if not (isinstance(ScanDir, str) and len(ScanDir) > 0):
                    msg = ('Data is not stored until ScanDir is correctly '
                           'set! Provide ScanDir with newfile macro: '
                           '`newfile [<ScanDir>/<ScanFile>] <ScanID>` '
                           'or `senv ScanDir <ScanDir>` or with %expconf')
                    self.error(msg)
                    return
                else:
                    path = ScanDir
            elif not path and i > 0:
                # not first entry and no given path: use path of last iteration
                path = path_list[i-1]
            elif not os.path.isabs(path):
                # relative path
                self.error('Only absolute path are allowed!')
                return
            else:
                # absolute path
                path = os.path.normpath(path)

            if i > 0 and (path not in path_list):
                # check if paths are equal
                self.error('Multiple paths to the data files are not allowed')
                return
            elif not os.path.exists(path):
                # check if folder exists
                self.error('Path %s does not exists on the host of the '
                           'MacroServer and has to be created in '
                           'advance.' % path)
                return
            else:
                self.debug('Path %s appended.' % path)
                path_list.append(path)

            if not fileName:
                self.error('No filename is given.')
                return
            elif fileName in fileName_list:
                self.error('Duplicate filename %s is not allowed.' % fileName)
                return
            else:
                self.debug('Filename is %s.' % fileName)
                fileName_list.append(fileName)

        if ScanID < 1:
            ScanID = 0

        self.setEnv('ScanFile', fileName_list)
        self.setEnv('ScanDir', path_list[0])
        self.setEnv('ScanID', ScanID)

        self.output('ScanDir is\t: %s', path_list[0])
        for i, ScanFile in enumerate(fileName_list):
            if i == 0:
                self.output('ScanFile set to\t: %s', ScanFile)
            else:
                self.output('\t\t  %s', ScanFile)
        self.output('Next scan is\t: #%d', ScanID+1)

        for postNewfileHook in self.getHooks('post-newfile'):
            postNewfileHook()


<<<<<<< HEAD
class _movetostatspos(Macro):
    """This macro does the logic for pic and cen"""

    param_def = [
        ['channel', Type.ExpChannel, Optional, 'name of channel'],
        ['caller', Type.String, None, 'caller (pic or cen)']
    ]

    def run(self, channel, caller):
        try:
            stats = self.getEnv('ScanStats', door_name=self.getDoorName())
        except UnknownEnv:
            self.warning("No ScanStats available in env")
            return

        if channel is None:
            # use first channel in stats
            channel = next(iter(stats['Stats']))
        else:
            if channel.name in stats['Stats']:
                channel = channel.name
            else:
                self.warning("Channel {} not present in ScanStats".format(
                    channel.name))
                return

        if caller == 'pic':
            stats_value = 'maxpos'
            stats_str = 'PIC'
        elif caller == 'cen':
            stats_value = 'cen'
            stats_str = 'CEN'
        else:
            self.warning("Caller {} is unkown".format(caller))
            return

        motor_name = stats['Motor']
        motor = self.getMotion([motor_name])
        current_pos = motor.readPosition()[0]
        pos = stats['Stats'][channel][stats_value]

        self.info("move motor {:s} from current position\nat {:.4f}\n"
                  "to {:s} of counter {:s}\nat {:.4f}".format(motor_name,
                                                              current_pos,
                                                              stats_str,
                                                              channel,
                                                              pos))
        motor.move(pos)


class pic(Macro):
    """This macro moves the motor of the last scan to the PEAK position for a
    given channel. If no channel is given, it selects the first channel from
    the ScanStats env variable.
    """

    param_def = [
        ['channel', Type.ExpChannel, Optional, 'name of channel']
    ]

    def run(self, channel):
        self.execMacro('_movetostatspos', channel, 'pic')


class cen(Macro):
    """This macro moves the motor of the last scan to the CEN position for a
    given channel. If no channel is given, it selects the first channel from
    the ScanStats env variable.
    """

    param_def = [
        ['channel', Type.ExpChannel, Optional, 'name of channel']
    ]

    def run(self, channel):
        self.execMacro('_movetostatspos', channel, 'cen')


class where(Macro):
    """This macro shows the current position of the last scanned motor."""

    def run(self):
        try:
            motor_name = self.getEnv('ScanStats')['Motor']
        except UnknownEnv:
            self.warning("No motor from last scan available")
            return

        motor = self.getMotion([motor_name])
        self.info("motor {:s} is\nat {:.4f}".format(motor_name,
                                                    motor.readPosition()[0]))
=======
class plotselect(Macro):
    """select channels for plotting in the active measurement group"""

    env = ("ActiveMntGrp", )
    param_def = [
          ['channel',
           [['channel', Type.ExpChannel, 'None', ""], {'min': 0}],
           None,
           "List of channels to plot"],
     ]

    def run(self, channel):
        active_meas_grp = self.getEnv('ActiveMntGrp')
        meas_grp = self.getMeasurementGroup(active_meas_grp)
        self.output("Active measurement group: {}".format(meas_grp.name))

        plot_channels_ok = []
        enabled_channels = meas_grp.getEnabled()
        # check channels first
        for chan in channel:
            enabled = enabled_channels.get(chan.name)
            if enabled is None:
                self.warning("{} not in {}".format(chan.name, meas_grp.name))
            else:
                plot_channels_ok.append(chan.name)
                if not enabled:
                    self.warning("{} is disabled".format(chan.name))
                else:
                    self.output("{} selected for plotting".format(chan.name))
        # set the plot type and plot axis in the meas_group
        meas_grp.setPlotType("No", apply=False)
        meas_grp.setPlotType("Spectrum", *plot_channels_ok, apply=False)
        meas_grp.setPlotAxes(["<mov>"], *plot_channels_ok)
>>>>>>> 4cfe940a
<|MERGE_RESOLUTION|>--- conflicted
+++ resolved
@@ -25,13 +25,9 @@
 
 __all__ = ["ct", "mstate", "mv", "mvr", "pwa", "pwm", "repeat", "set_lim",
            "set_lm", "set_pos", "settimer", "uct", "umv", "umvr", "wa", "wm",
-<<<<<<< HEAD
-           "tw", "logmacro", "newfile", "_movetostatspos", "pic", "cen",
+           "tw", "logmacro", "newfile", "plotselect", "pic", "cen",
            "where"]
 
-=======
-           "tw", "logmacro", "newfile", "plotselect"]
->>>>>>> 4cfe940a
 
 __docformat__ = 'restructuredtext'
 
@@ -1059,99 +1055,6 @@
             postNewfileHook()
 
 
-<<<<<<< HEAD
-class _movetostatspos(Macro):
-    """This macro does the logic for pic and cen"""
-
-    param_def = [
-        ['channel', Type.ExpChannel, Optional, 'name of channel'],
-        ['caller', Type.String, None, 'caller (pic or cen)']
-    ]
-
-    def run(self, channel, caller):
-        try:
-            stats = self.getEnv('ScanStats', door_name=self.getDoorName())
-        except UnknownEnv:
-            self.warning("No ScanStats available in env")
-            return
-
-        if channel is None:
-            # use first channel in stats
-            channel = next(iter(stats['Stats']))
-        else:
-            if channel.name in stats['Stats']:
-                channel = channel.name
-            else:
-                self.warning("Channel {} not present in ScanStats".format(
-                    channel.name))
-                return
-
-        if caller == 'pic':
-            stats_value = 'maxpos'
-            stats_str = 'PIC'
-        elif caller == 'cen':
-            stats_value = 'cen'
-            stats_str = 'CEN'
-        else:
-            self.warning("Caller {} is unkown".format(caller))
-            return
-
-        motor_name = stats['Motor']
-        motor = self.getMotion([motor_name])
-        current_pos = motor.readPosition()[0]
-        pos = stats['Stats'][channel][stats_value]
-
-        self.info("move motor {:s} from current position\nat {:.4f}\n"
-                  "to {:s} of counter {:s}\nat {:.4f}".format(motor_name,
-                                                              current_pos,
-                                                              stats_str,
-                                                              channel,
-                                                              pos))
-        motor.move(pos)
-
-
-class pic(Macro):
-    """This macro moves the motor of the last scan to the PEAK position for a
-    given channel. If no channel is given, it selects the first channel from
-    the ScanStats env variable.
-    """
-
-    param_def = [
-        ['channel', Type.ExpChannel, Optional, 'name of channel']
-    ]
-
-    def run(self, channel):
-        self.execMacro('_movetostatspos', channel, 'pic')
-
-
-class cen(Macro):
-    """This macro moves the motor of the last scan to the CEN position for a
-    given channel. If no channel is given, it selects the first channel from
-    the ScanStats env variable.
-    """
-
-    param_def = [
-        ['channel', Type.ExpChannel, Optional, 'name of channel']
-    ]
-
-    def run(self, channel):
-        self.execMacro('_movetostatspos', channel, 'cen')
-
-
-class where(Macro):
-    """This macro shows the current position of the last scanned motor."""
-
-    def run(self):
-        try:
-            motor_name = self.getEnv('ScanStats')['Motor']
-        except UnknownEnv:
-            self.warning("No motor from last scan available")
-            return
-
-        motor = self.getMotion([motor_name])
-        self.info("motor {:s} is\nat {:.4f}".format(motor_name,
-                                                    motor.readPosition()[0]))
-=======
 class plotselect(Macro):
     """select channels for plotting in the active measurement group"""
 
@@ -1185,4 +1088,96 @@
         meas_grp.setPlotType("No", apply=False)
         meas_grp.setPlotType("Spectrum", *plot_channels_ok, apply=False)
         meas_grp.setPlotAxes(["<mov>"], *plot_channels_ok)
->>>>>>> 4cfe940a
+
+
+class _movetostatspos(Macro):
+    """This macro does the logic for pic and cen"""
+
+    param_def = [
+        ['channel', Type.ExpChannel, Optional, 'name of channel'],
+        ['caller', Type.String, None, 'caller (pic or cen)']
+    ]
+
+    def run(self, channel, caller):
+        try:
+            stats = self.getEnv('ScanStats', door_name=self.getDoorName())
+        except UnknownEnv:
+            self.warning("No ScanStats available in env")
+            return
+
+        if channel is None:
+            # use first channel in stats
+            channel = next(iter(stats['Stats']))
+        else:
+            if channel.name in stats['Stats']:
+                channel = channel.name
+            else:
+                self.warning("Channel {} not present in ScanStats".format(
+                    channel.name))
+                return
+
+        if caller == 'pic':
+            stats_value = 'maxpos'
+            stats_str = 'PIC'
+        elif caller == 'cen':
+            stats_value = 'cen'
+            stats_str = 'CEN'
+        else:
+            self.warning("Caller {} is unkown".format(caller))
+            return
+
+        motor_name = stats['Motor']
+        motor = self.getMotion([motor_name])
+        current_pos = motor.readPosition()[0]
+        pos = stats['Stats'][channel][stats_value]
+
+        self.info("move motor {:s} from current position\nat {:.4f}\n"
+                  "to {:s} of counter {:s}\nat {:.4f}".format(motor_name,
+                                                              current_pos,
+                                                              stats_str,
+                                                              channel,
+                                                              pos))
+        motor.move(pos)
+
+
+class pic(Macro):
+    """This macro moves the motor of the last scan to the PEAK position for a
+    given channel. If no channel is given, it selects the first channel from
+    the ScanStats env variable.
+    """
+
+    param_def = [
+        ['channel', Type.ExpChannel, Optional, 'name of channel']
+    ]
+
+    def run(self, channel):
+        self.execMacro('_movetostatspos', channel, 'pic')
+
+
+class cen(Macro):
+    """This macro moves the motor of the last scan to the CEN position for a
+    given channel. If no channel is given, it selects the first channel from
+    the ScanStats env variable.
+    """
+
+    param_def = [
+        ['channel', Type.ExpChannel, Optional, 'name of channel']
+    ]
+
+    def run(self, channel):
+        self.execMacro('_movetostatspos', channel, 'cen')
+
+
+class where(Macro):
+    """This macro shows the current position of the last scanned motor."""
+
+    def run(self):
+        try:
+            motor_name = self.getEnv('ScanStats')['Motor']
+        except UnknownEnv:
+            self.warning("No motor from last scan available")
+            return
+
+        motor = self.getMotion([motor_name])
+        self.info("motor {:s} is\nat {:.4f}".format(motor_name,
+                                                    motor.readPosition()[0]))