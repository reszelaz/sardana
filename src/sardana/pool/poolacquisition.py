#!/usr/bin/env python

##############################################################################
##
## This file is part of Sardana
##
## http://www.sardana-controls.org/
##
## Copyright 2011 CELLS / ALBA Synchrotron, Bellaterra, Spain
##
## Sardana is free software: you can redistribute it and/or modify
## it under the terms of the GNU Lesser General Public License as published by
## the Free Software Foundation, either version 3 of the License, or
## (at your option) any later version.
##
## Sardana is distributed in the hope that it will be useful,
## but WITHOUT ANY WARRANTY; without even the implied warranty of
## MERCHANTABILITY or FITNESS FOR A PARTICULAR PURPOSE.  See the
## GNU Lesser General Public License for more details.
##
## You should have received a copy of the GNU Lesser General Public License
## along with Sardana.  If not, see <http://www.gnu.org/licenses/>.
##
##############################################################################

"""This module is part of the Python Pool libray. It defines the class for an
acquisition"""

__all__ = ["AcquisitionState", "AcquisitionMap", "PoolCTAcquisition",
           "Pool0DAcquisition", "Channel", "PoolIORAcquisition"]

__docformat__ = 'restructuredtext'

import time
import datetime
import threading

from taurus.core.util.log import DebugIt
from taurus.core.util.enumeration import Enumeration

from sardana import State, ElementType, TYPE_TIMERABLE_ELEMENTS
from sardana.sardanathreadpool import get_thread_pool
from sardana.pool import AcqTriggerType
from sardana.pool.poolaction import ActionContext, PoolActionItem, PoolAction
from sardana.pool.pooltriggergate import TGEventType
from sardana.pool.pooltggeneration import PoolTGGeneration

#: enumeration representing possible motion states
AcquisitionState = Enumeration("AcquisitionState", (\
    "Stopped",
#    "StoppedOnError",
#    "StoppedOnAbort",
    "Acquiring",
    "Invalid"))

AS = AcquisitionState
AcquiringStates = AS.Acquiring,
StoppedStates = AS.Stopped,  #MS.StoppedOnError, MS.StoppedOnAbort

AcquisitionMap = {
    #AS.Stopped           : State.On,
    AS.Acquiring         : State.Moving,
    AS.Invalid           : State.Invalid,
}

def split_MGConfigurations(mg_cfg_in):
    """Split MeasurementGroup configuration with channels
    triggered by SW Trigger and channels triggered by HW trigger"""

    ctrls_in = mg_cfg_in['controllers']
    mg_sw_cfg_out = {}
    mg_0d_cfg_out = {}
    mg_hw_cfg_out = {}
    mg_sw_cfg_out['controllers'] = ctrls_sw_out = {}
    mg_0d_cfg_out['controllers'] = ctrls_0d_out = {}
    mg_hw_cfg_out['controllers'] = ctrls_hw_out = {}
    for ctrl, ctrl_info in ctrls_in.items():
        # splitting ZeroD based on the type
        if ctrl.get_ctrl_types()[0] == ElementType.ZeroDExpChannel:
            ctrls_0d_out[ctrl] = ctrl_info
        # splitting rest of the channels based on the assigned trigger
        else:
            tg_element = ctrl_info.get('trigger_element')
            if tg_element != None:
                tg_pool_ctrl = tg_element.get_controller() 
                tg_ctrl = tg_pool_ctrl._ctrl
                # TODO: filtering software and HW TG controllers on 
                # add_listener attribute, this is not generic!
                if hasattr(tg_ctrl, 'add_listener'):
                    ctrls_sw_out[ctrl] = ctrl_info
                if not hasattr(tg_ctrl, 'add_listener'):
                    ctrls_hw_out[ctrl] = ctrl_info
    # TODO: timer and monitor are just random elements!!!
    if len(ctrls_sw_out):
        mg_sw_cfg_out['timer'] = ctrls_sw_out.values()[0]['timer']
        mg_sw_cfg_out['monitor'] = ctrls_sw_out.values()[0]['monitor']
    if len(ctrls_hw_out):
        mg_hw_cfg_out['timer'] = ctrls_hw_out.values()[0]['timer']
        mg_hw_cfg_out['monitor'] = ctrls_hw_out.values()[0]['monitor']
    return (mg_hw_cfg_out, mg_sw_cfg_out, mg_0d_cfg_out)

def getTGConfiguration(MGcfg):
    '''Build TG configuration from complete MG configuration.

    :param MGcfg: configuration dictionary of the whole Measurement Group.
    :type MGcfg: dict<>
    :return: a configuration dictionary of TG elements organized by controller
    :rtype: dict<>
    '''

    # Create list with not repeated elements
    _tg_element_list = []

    for ctrl in MGcfg["controllers"]:
        tg_element = MGcfg["controllers"][ctrl].get('trigger_element', None)
        if (tg_element != None and tg_element not in _tg_element_list):
            _tg_element_list.append(tg_element)

    # Intermediate dictionary to organize each ctrl with its elements.
    ctrl_tgelem_dict = {}
    for tgelem in _tg_element_list:
        tg_ctrl = tgelem.get_controller()
        if tg_ctrl not in ctrl_tgelem_dict.keys():
            ctrl_tgelem_dict[tg_ctrl] = [tgelem]
        else:
            ctrl_tgelem_dict[tg_ctrl].append(tgelem)

    # Build TG configuration dictionary.
    TGcfg = {}
    TGcfg['controllers'] = {}

    for ctrl in ctrl_tgelem_dict:
        TGcfg['controllers'][ctrl] = ctrls = {}
        ctrls['channels'] = {}
        for tg_elem in ctrl_tgelem_dict[ctrl]:
            ch = ctrls['channels'][tg_elem] = {}
            ch['full_name']= tg_elem.full_name
    #TODO: temporary returning tg_elements
    return TGcfg, _tg_element_list


class PoolAcquisition(PoolAction):

    def __init__(self, main_element, name="Acquisition"):
        PoolAction.__init__(self, main_element, name)
        ctname = name + ".CTAcquisition"
        zerodname = name + ".0DAcquisition"
        contname = name + ".ContAcquisition"
        contctname = name + ".ContCTAcquisition"
        tggenname = name + ".TGGeneration"

        self._sw_config = None
        self._zerod_config = None
        self._cont_ct_acq_busy = threading.Event()
        self._zerod_acq_busy = threading.Event()
        self._0d_acq = zd_acq = Pool0DAcquisition(main_element, name=zerodname)
        self._ct_acq = PoolCTAcquisition(main_element, name=ctname,
                                                               slaves=(zd_acq,))
        self._cont_ct_acq = PoolContSWCTAcquisition(main_element, name=contctname)
        self._cont_acq = PoolContHWAcquisition(main_element, name=contname)
        self._tg_gen = PoolTGGeneration(main_element, name=tggenname)


    def set_sw_config(self, config):
        self._sw_config = config

    def set_zerod_config(self, config):
        self._zerod_config = config

    def set_cont_ct_acq_busy(self, busy):
        '''Callback to reset busy event about the continuous count acquisition.
        It is triggered by the WorkerThread when the acquisition has finished.
        '''
        if busy is True:
            self._cont_ct_acq_busy.set()
        else:
            self._cont_ct_acq_busy.clear()

    def set_zerod_acq_busy(self, busy):
        '''Callback to reset busy event about the continuous count acquisition.
        It is triggered by the WorkerThread when the acquisition has finished.
        '''
        if busy is True:
            self._zerod_acq_busy.set()
        else:
            self._zerod_acq_busy.clear()

    def is_cont_ct_acq_busy(self):
        '''Verify if the continuous count acquisition is busy
        '''
        return self._cont_ct_acq_busy.is_set()

    def is_zerod_acq_busy(self):
        '''Verify if the zerod acquisition is busy
        '''
        return self._zerod_acq_busy.is_set()

    def event_received(self, *args, **kwargs):
        timestamp = time.time()
        _, event_type, event_id = args
        t_fmt = '%Y-%m-%d %H:%M:%S.%f'
        t_str = datetime.datetime.fromtimestamp(timestamp).strftime(t_fmt)
        self.debug('%s event with id: %d received at: %s' %\
                             (TGEventType.whatis(event_type), event_id, t_str))
        if event_type == TGEventType.Active:
            # this code is not thread safe, but for the moment we assume that
            # only one EventGenerator will work at the same time
            if self._sw_config:
                if self.is_cont_ct_acq_busy():
                    msg = ('Skipping trigger: software acquisition is still'
                           ' in progress.')
                    self.debug(msg)
                    return
                else:
                    self.set_cont_ct_acq_busy(True)
                    self.debug('Executing software acquisition.')
                    args = ()
                    kwargs = self._sw_config
                    kwargs['synch'] = True
                    kwargs['idx'] = event_id
                    get_thread_pool().add(self._run_ct_continuous,
                                          callback=self.set_cont_ct_acq_busy,
                                          *args,
                                          **kwargs)
            if self._zerod_config:
                if self.is_zerod_acq_busy():
                    msg = ('Skipping trigger: ZeroD acquisition is still in'
                           ' progress.')
                    self.debug(msg)
                    return
                else:
                    self.set_zerod_acq_busy(True)
                    self.debug('Executing ZeroD acquisition.')
                    args = ()
                    kwargs = self._zerod_config
                    kwargs['synch'] = True
                    kwargs['idx'] = event_id
                    get_thread_pool().add(self._run_zerod_acquisition,
                                          callback=self.set_zerod_acq_busy,
                                          *args,
                                          **kwargs)

        elif event_type == TGEventType.Passive:
            if self._zerod_config and self.is_zerod_acq_busy():
                self.debug('Stopping ZeroD acquisition.')
                self._0d_acq.stop_action()

    def is_running(self):
        return self._0d_acq.is_running() or\
               self._ct_acq.is_running() or\
               self._cont_ct_acq.is_running() or\
               self._cont_acq.is_running() or\
               self._tg_gen.is_running()

    def run(self, *args, **kwargs):
        n = kwargs.get('multiple', 1)
        # run multiple acquisition - currently used by StartMultiple 
        # Tango command
        if n > 1:
            return self._run_multiple(*args, **kwargs)
        synchronized = kwargs.get('synchronized', False)
        # run synchronized acquisition
        if synchronized:
            return self._run_synchronized(*args, **kwargs)
        # run single acquisition e.g. the one from the step scan
        else:
            return self._run_single(*args, **kwargs)

    def _run_multiple(self, *args, **kwargs):
        n = kwargs['multiple']
        synch = kwargs.get("synch", False)
        if synch:
            for _ in range(n):
                self._run_single(self, *args, **kwargs)
        else:
            kwargs["synch"] = True
            get_thread_pool().add(self._run_multiple, None, *args, **kwargs)

    def _run_single(self, *args, **kwargs):
        """Runs this action"""        
        synch = kwargs.get("synch", False)
        ct_acq = self._ct_acq
        zd_acq = self._0d_acq
        if synch:
            ct_acq.run(*args, **kwargs)
        else:
            ct_acq.run(*args, **kwargs)
            zd_acq.run(*args, **kwargs)

    def _run_synchronized(self, *args, **kwargs):
        """Runs continuous acquisition"""
        config = kwargs['config']
        # TODO: this code splits the global mg configuration into 
        # experimental channels triggered by hw and experimental channels
        # triggered by sw. Refactor it!!!!
        (hw_acq_cfg, sw_acq_cfg, zerod_acq_cfg) = split_MGConfigurations(config)
        tg_cfg, _ = getTGConfiguration(config)
        # starting continuous acquisition only if there are any controllers
        if len(hw_acq_cfg['controllers']):
            cont_acq_kwargs = dict(kwargs)
            cont_acq_kwargs['config'] = hw_acq_cfg
            self._cont_acq.run(*args, **cont_acq_kwargs)
        if len(sw_acq_cfg['controllers']) or len(zerod_acq_cfg['controllers']):
            self._tg_gen.add_listener(self)
            if len(sw_acq_cfg['controllers']):
                sw_acq_kwargs = dict(kwargs)
                sw_acq_kwargs['config'] = sw_acq_cfg
                self.set_sw_config(sw_acq_kwargs)
            if len(zerod_acq_cfg['controllers']):
                zerod_acq_kwargs = dict(kwargs)
                zerod_acq_kwargs['config'] = zerod_acq_cfg
                self.set_zerod_config(zerod_acq_kwargs)
        tg_kwargs = dict(kwargs)
        tg_kwargs['config'] = tg_cfg
        self._tg_gen.run(*args, **tg_kwargs)

    def _run_ct_continuous(self, *args, **kwargs):
        """Run a single acquisition with the software triggered elements
        during the continuous acquisition
        """
        try:
            self._cont_ct_acq.run(*args, **kwargs)
        except:
            self.error('Continuous Count Acquisition has failed')
            self.debug('Details:', exc_info=True)
        finally:
            # return False indicating that the acquisition is not busy 
            return False

    def _run_zerod_acquisition(self, *args, **kwargs):
        """Run a single acquisition with the software triggered elements
        during the continuous acquisition
        """
        try:
            self._0d_acq.run(*args, **kwargs)
        except:
            self.error('ZeroD Acquisition has failed')
            self.debug('Details:', exc_info=True)
        finally:
            # return False indicating that the acquisition is not busy 
            return False

    def _get_acq_for_element(self, element):
        actions = []        
        elem_type = element.get_type()
        if elem_type in TYPE_TIMERABLE_ELEMENTS:
            actions.append(self._ct_acq)
            ctrl = element.get_controller()
            # TODO: protecting controllers which do not implement trigger_type
            # this try..except is protecting controllers which do not implement 
            # this parameter yet, maybe a default behavior could be implemented
            # in all experimental channel controllers
            try: 
                trigger_type = ctrl.get_ctrl_par('trigger_type')
            except:
                trigger_type = AcqTriggerType.Unknown
            if trigger_type in (AcqTriggerType.Trigger, AcqTriggerType.Gate):
                actions.append(self._cont_acq)
            elif trigger_type in (AcqTriggerType.Software, AcqTriggerType.Unknown):
                actions.append(self._cont_ct_acq)
        elif elem_type == ElementType.ZeroDExpChannel:
            actions.append(self._0d_acq)
        elif elem_type == ElementType.TriggerGate:
            actions.append(self._tg_gen)
        return actions

    def clear_elements(self):
        """Clears all elements from this action"""

    def add_element(self, element):
        """Adds a new element to this action.

        :param element: the new element to be added
        :type element: sardana.pool.poolelement.PoolElement"""
        for action in self._get_acq_for_element(element):
            action.add_element(element)

    def remove_element(self, element):
        """Removes an element from this action. If the element is not part of
        this action, a ValueError is raised.

        :param element: the new element to be removed
        :type element: sardana.pool.poolelement.PoolElement

        :raises: ValueError"""
        for action in self._get_acq_for_element(element):
            action.remove_element(element)        

    def get_elements(self, copy_of=False):
        """Returns a sequence of all elements involved in this action.

        :param copy_of: If False (default) the internal container of elements is
                        returned. If True, a copy of the internal container is
                        returned instead
        :type copy_of: bool
        :return: a sequence of all elements involved in this action.
        :rtype: seq<sardana.pool.poolelement.PoolElement>"""
        return self._ct_acq.get_elements() + self._0d_acq.get_elements()

    def get_pool_controller_list(self):
        """Returns a list of all controller elements involved in this action.

        :return: a list of all controller elements involved in this action.
        :rtype: list<sardana.pool.poolelement.PoolController>"""
        return self._pool_ctrl_list

    def get_pool_controllers(self):
        """Returns a dict of all controller elements involved in this action.

        :return: a dict of all controller elements involved in this action.
        :rtype: dict<sardana.pool.poolelement.PoolController, seq<sardana.pool.poolelement.PoolElement>>"""
        ret = {}
        ret.update(self._ct_acq.get_pool_controllers())
        ret.update(self._0d_acq.get_pool_controllers())
        return ret

    def read_value(self, ret=None, serial=False):
        """Reads value information of all elements involved in this action

        :param ret: output map parameter that should be filled with value
                    information. If None is given (default), a new map is
                    created an returned
        :type ret: dict
        :param serial: If False (default) perform controller HW value requests
                       in parallel. If True, access is serialized.
        :type serial: bool
        :return: a map containing value information per element
        :rtype: dict<:class:~`sardana.pool.poolelement.PoolElement`,
                     :class:~`sardana.sardanavalue.SardanaValue`>"""
        ret = self._ct_acq.read_value(ret=ret, serial=serial)
        ret.update(self._0d_acq.read_value(ret=ret, serial=serial))
        return ret


class Channel(PoolActionItem):

    def __init__(self, acquirable, info=None):
        PoolActionItem.__init__(self, acquirable)
        if info:
            self.__dict__.update(info)

    def __getattr__(self, name):
        return getattr(self.element, name)


class PoolCTAcquisition(PoolAction):

    def __init__(self, main_element, name="CTAcquisition", slaves=None):
        self._channels = None

        if slaves is None:
            slaves = ()
        self._slaves = slaves

        PoolAction.__init__(self, main_element, name)

    def get_read_value_loop_ctrls(self):
        return self._pool_ctrl_dict_loop

    @DebugIt()
    def start_action(self, *args, **kwargs):
        """Prepares everything for acquisition and starts it.

           :param: config"""        
        pool = self.pool

        # prepare data structures
        self._aborted = False
        self._stopped = False

        self.conf = kwargs

        self._acq_sleep_time = kwargs.pop("acq_sleep_time",
                                             pool.acq_loop_sleep_time)
        self._nb_states_per_value = \
            kwargs.pop("nb_states_per_value",
                       pool.acq_loop_states_per_value)

        self._integ_time = integ_time = kwargs.get("integ_time")
        self._mon_count = mon_count = kwargs.get("monitor_count")
        if integ_time is None and mon_count is None:
            raise Exception("must give integration time or monitor counts")
        if integ_time is not None and mon_count is not None:
            raise Exception("must give either integration time or monitor counts (not both)")

        _ = kwargs.get("items", self.get_elements())
        cfg = kwargs['config']
        # determine which is the controller which holds the master channel

        if integ_time is not None:
            master_key = 'timer'
            master_value = integ_time
        if mon_count is not None:
            master_key = 'monitor'
            master_value = -mon_count

        master = cfg[master_key]
        master_ctrl = master.controller

        pool_ctrls_dict = dict(cfg['controllers'])
        pool_ctrls_dict.pop('__tango__', None)
        pool_ctrls = []
        self._pool_ctrl_dict_loop = _pool_ctrl_dict_loop = {}
        for ctrl, v in pool_ctrls_dict.items():
            if ctrl.is_timerable():
                pool_ctrls.append(ctrl)
            if ElementType.CTExpChannel in ctrl.get_ctrl_types():
                _pool_ctrl_dict_loop[ctrl] = v

        # make sure the controller which has the master channel is the last to
        # be called
        pool_ctrls.remove(master_ctrl)
        pool_ctrls.append(master_ctrl)

        # Determine which channels are active
        self._channels = channels = {}
        for pool_ctrl in pool_ctrls:
            ctrl = pool_ctrl.ctrl
            pool_ctrl_data = pool_ctrls_dict[pool_ctrl]
            elements = pool_ctrl_data['channels']

            for element, element_info in elements.items():
                axis = element.axis
                channel = Channel(element, info=element_info)
                channels[element] = channel

        #for channel in channels:
        #    channel.prepare_to_acquire(self)

        with ActionContext(self):

            # PreLoadAll, PreLoadOne, LoadOne and LoadAll
            for pool_ctrl in pool_ctrls:
                ctrl = pool_ctrl.ctrl
                pool_ctrl_data = pool_ctrls_dict[pool_ctrl]
                ctrl.PreLoadAll()
                master = pool_ctrl_data[master_key]
                axis = master.axis
                res = ctrl.PreLoadOne(axis, master_value)
                if not res:
                    raise Exception("%s.PreLoadOne(%d) returns False" % (pool_ctrl.name, axis,))
                ctrl.LoadOne(axis, master_value)
                ctrl.LoadAll()

            # PreStartAll on all controllers
            for pool_ctrl in pool_ctrls:
                pool_ctrl.ctrl.PreStartAll()

            # PreStartOne & StartOne on all elements
            for pool_ctrl in pool_ctrls:
                ctrl = pool_ctrl.ctrl
                pool_ctrl_data = pool_ctrls_dict[pool_ctrl]
                elements = pool_ctrl_data['channels'].keys()
                timer_monitor = pool_ctrl_data[master_key]
                # make sure that the timer/monitor is started as the last one
                elements.remove(timer_monitor)
                elements.append(timer_monitor)
                for element in elements:
                    axis = element.axis
                    channel = channels[element]
                    if channel.enabled:
                        ret = ctrl.PreStartOne(axis, master_value)
                        if not ret:
                            raise Exception("%s.PreStartOne(%d) returns False" \
                                            % (pool_ctrl.name, axis))
                        ctrl.StartOne(axis, master_value)

            # set the state of all elements to  and inform their listeners
            for channel in channels:
                channel.set_state(State.Moving, propagate=2)

            # StartAll on all controllers
            for pool_ctrl in pool_ctrls:
                pool_ctrl.ctrl.StartAll()

    def in_acquisition(self, states):
        """Determines if we are in acquisition or if the acquisition has ended
        based on the current unit trigger modes and states returned by the
        controller(s)

        :param states: a map containing state information as returned by
                       read_state_info
        :type states: dict<PoolElement, State>
        :return: returns True if in acquisition or False otherwise
        :rtype: bool"""
        for elem in states:
            s = states[elem][0][0]
            if self._is_in_action(s):
                return True

    @DebugIt()
    def action_loop(self):
        i = 0

        states, values = {}, {}
        for element in self._channels:
            states[element] = None
            #values[element] = None

        nap = self._acq_sleep_time
        nb_states_per_value = self._nb_states_per_value

        # read values to send a first event when starting to acquire
        with ActionContext(self):
            self.raw_read_value_loop(ret=values)
            for acquirable, value in values.items():                
                acquirable.put_value(value, propagate=2)

        while True:
            self.read_state_info(ret=states)
            if not self.in_acquisition(states):
                break

            # read value every n times
            if not i % nb_states_per_value:
                self.read_value_loop(ret=values)
                for acquirable, value in values.items():                    
                    acquirable.put_value(value)

            time.sleep(nap)
            i += 1

        for slave in self._slaves:
            try:
                slave.stop_action()
            except:
                self.warning("Unable to stop slave acquisition %s",
                             slave.getLogName())
                self.debug("Details", exc_info=1)

        with ActionContext(self):
            self.raw_read_state_info(ret=states)
            self.raw_read_value_loop(ret=values)

        for acquirable, state_info in states.items():
            # first update the element state so that value calculation
            # that is done after takes the updated state into account
            acquirable.set_state_info(state_info, propagate=0)
            if acquirable in values:
                value = values[acquirable]
                acquirable.put_value(value, propagate=2)
            with acquirable:
                acquirable.clear_operation()
                state_info = acquirable._from_ctrl_state_info(state_info)
                acquirable.set_state_info(state_info, propagate=2)

class PoolContHWAcquisition(PoolCTAcquisition):

    def __init__(self, main_element, name="ContHWAcquisition", slaves=None):
        PoolCTAcquisition.__init__(self, main_element, name, slaves=slaves)

    @DebugIt()
    def start_action(self, *args, **kwargs):
        """Prepares everything for acquisition and starts it.

           :param: config"""        
        pool = self.pool

        # prepare data structures
        self._aborted = False
        self._stopped = False

        self.conf = kwargs

        self._acq_sleep_time = kwargs.pop("acq_sleep_time",
                                             pool.acq_loop_sleep_time)
        self._nb_states_per_value = \
            kwargs.pop("nb_states_per_value",
                       pool.acq_loop_states_per_value)

        self._integ_time = integ_time = kwargs.get("integ_time")
        self._mon_count = mon_count = kwargs.get("monitor_count")
        if integ_time is None and mon_count is None:
            raise Exception("must give integration time or monitor counts")
        if integ_time is not None and mon_count is not None:
            raise Exception("must give either integration time or monitor counts (not both)")

        _ = kwargs.get("items", self.get_elements())
        cfg = kwargs['config']
        # determine which is the controller which holds the master channel

        if integ_time is not None:
            master_key = 'timer'
            master_value = integ_time
        if mon_count is not None:
            master_key = 'monitor'
            master_value = -mon_count

        master = cfg[master_key]
        master_ctrl = master.controller

        pool_ctrls_dict = dict(cfg['controllers'])
        pool_ctrls_dict.pop('__tango__', None)
        pool_ctrls = []
        self._pool_ctrl_dict_loop = _pool_ctrl_dict_loop = {}
        for ctrl, v in pool_ctrls_dict.items():
            if ctrl.is_timerable():
                pool_ctrls.append(ctrl)
            if ElementType.CTExpChannel in ctrl.get_ctrl_types():
                _pool_ctrl_dict_loop[ctrl] = v

        # make sure the controller which has the master channel is the last to
        # be called
        pool_ctrls.remove(master_ctrl)
        pool_ctrls.append(master_ctrl)

        # Determine which channels are active
        self._channels = channels = {}
        for pool_ctrl in pool_ctrls:
            ctrl = pool_ctrl.ctrl
            pool_ctrl_data = pool_ctrls_dict[pool_ctrl]
            elements = pool_ctrl_data['channels']

            for element, element_info in elements.items():
                axis = element.axis
                channel = Channel(element, info=element_info)
                channels[element] = channel

        #for channel in channels:
        #    channel.prepare_to_acquire(self)

        with ActionContext(self):

            # repetitions
            repetitions = self.conf['repetitions']
            for pool_ctrl in pool_ctrls:
                ctrl = pool_ctrl.ctrl
                ctrl.SetCtrlPar('repetitions', repetitions)

            # PreLoadAll, PreLoadOne, LoadOne and LoadAll
            for pool_ctrl in pool_ctrls:
                ctrl = pool_ctrl.ctrl
                pool_ctrl_data = pool_ctrls_dict[pool_ctrl]
                ctrl.PreLoadAll()
                master = pool_ctrl_data[master_key]
                axis = master.axis
                res = ctrl.PreLoadOne(axis, master_value)
                if not res:
                    raise Exception("%s.PreLoadOne(%d) returns False" % (pool_ctrl.name, axis,))
                ctrl.LoadOne(axis, master_value)
                ctrl.LoadAll()

            # PreStartAll on all controllers
            for pool_ctrl in pool_ctrls:
                pool_ctrl.ctrl.PreStartAll()

            # PreStartOne & StartOne on all elements
            for pool_ctrl in pool_ctrls:
                ctrl = pool_ctrl.ctrl
                pool_ctrl_data = pool_ctrls_dict[pool_ctrl]
                elements = pool_ctrl_data['channels']
                for element in elements:
                    axis = element.axis
                    channel = channels[element]
                    if channel.enabled:
                        ret = ctrl.PreStartOne(axis, master_value)
                        if not ret:
                            raise Exception("%s.PreStartOne(%d) returns False" \
                                            % (pool_ctrl.name, axis))
                        ctrl.StartOne(axis, master_value)

            # set the state of all elements to  and inform their listeners
            for channel in channels:
                channel.set_state(State.Moving, propagate=2)

            # StartAll on all controllers
            for pool_ctrl in pool_ctrls:
                pool_ctrl.ctrl.StartAll()
        
    @DebugIt()
    def action_loop(self):
        i = 0

        states, values = {}, {}
        for element in self._channels:
            states[element] = None
            #values[element] = None

        nap = self._acq_sleep_time
        nb_states_per_value = self._nb_states_per_value

        # read values to send a first event when starting to acquire
        with ActionContext(self):
            self.raw_read_value_loop(ret=values)
            for acquirable, value in values.items():
                #TODO: This is a protection to avoid invalid types.
                # Uncomment these lines
                #if not isinstance(value.value, list):
                #     continue
                if len(value.value) > 0:
                    acquirable.put_value(value, propagate=2)

        while True:
            self.read_state_info(ret=states)
            if not self.in_acquisition(states):
                break

            # read value every n times
            if not i % nb_states_per_value:
                self.read_value_loop(ret=values)
                for acquirable, value in values.items():
                    #TODO: This is a protection to avoid invalid types.
                    # Uncomment these lines
                    #if not isinstance(value.value, list):
                    #    continue
                    if len(value.value) > 0:
                        acquirable.put_value(value)

            time.sleep(nap)
            i += 1

        for slave in self._slaves:
            try:
                slave.stop_action()
            except:
                self.warning("Unable to stop slave acquisition %s",
                             slave.getLogName())
                self.debug("Details", exc_info=1)

        with ActionContext(self):
            self.raw_read_state_info(ret=states)
            self.raw_read_value_loop(ret=values)

        for acquirable, state_info in states.items():
            # first update the element state so that value calculation
            # that is done after takes the updated state into account
            acquirable.set_state_info(state_info, propagate=0)
            if acquirable in values:
                value = values[acquirable]
                #TODO: This is a protection to avoid invalid types.
                # Uncomment these lines
                #if not isinstance(value.value, list):
                #    continue
                if len(value.value) > 0:
                    acquirable.put_value(value, propagate=2)
            with acquirable:
                acquirable.clear_operation()
                state_info = acquirable._from_ctrl_state_info(state_info)
                acquirable.set_state_info(state_info, propagate=2)


class PoolContSWCTAcquisition(PoolCTAcquisition):

    def __init__(self, main_element, name="CTAcquisition", slaves=None):
        PoolCTAcquisition.__init__(self, main_element, name="CTAcquisition", slaves=None)

    @DebugIt()
    def action_loop(self):
        i = 0

        states, values = {}, {}
        for element in self._channels:
            states[element] = None
            #values[element] = None

        nap = self._acq_sleep_time
        nb_states_per_value = self._nb_states_per_value

        # read values to send a first event when starting to acquire
#         with ActionContext(self):
#             self.raw_read_value_loop(ret=values)
#             for acquirable, value in values.items():
#                 acquirable.put_value(value, propagate=2)

        while True:
            self.read_state_info(ret=states)
            if not self.in_acquisition(states):
                break

            # read value every n times
#             if not i % nb_states_per_value:
#                 self.read_value_loop(ret=values)
#                 for acquirable, value in values.items():
#                     acquirable.put_value(value)

            time.sleep(nap)
#             i += 1

        for slave in self._slaves:
            try:
                slave.stop_action()
            except:
                self.warning("Unable to stop slave acquisition %s",
                             slave.getLogName())
                self.debug("Details", exc_info=1)

        with ActionContext(self):
            self.raw_read_state_info(ret=states)
            self.raw_read_value_loop(ret=values)

        for acquirable, state_info in states.items():
            # first update the element state so that value calculation
            # that is done after takes the updated state into account
            acquirable.set_state_info(state_info, propagate=0)
            if acquirable in values:
                value = values[acquirable]
                # TODO: workaround in order to pass the value via Tango Data attribute
                # At this moment experimental channel values are passed via two
                # different Tango attributes (Value and Data).
                # The discrimination is  based on type of the value: if the type
                # is scalar it is passed via Value, and if type is spectrum it 
                # is passed via Data. 
                # We want to pass it via Data so we encapsulate value and index in lists.
                value.value = [value.value]
                value.idx = [self.conf['idx']]
                acquirable.put_value(value, propagate=2)
            with acquirable:
                acquirable.clear_operation()
                state_info = acquirable._from_ctrl_state_info(state_info)
                acquirable.set_state_info(state_info, propagate=2)


class Pool0DAcquisition(PoolAction):

    def __init__(self, main_element, name="0DAcquisition"):
        self._channels = None
        PoolAction.__init__(self, main_element, name)

    def start_action(self, *args, **kwargs):
        """Prepares everything for acquisition and starts it.

           :param: config"""

        pool = self.pool

        self.conf = kwargs

        # prepare data structures
        self._aborted = False
        self._stopped = False

        self._acq_sleep_time = kwargs.pop("acq_sleep_time",
                                          pool.acq_loop_sleep_time)
        self._nb_states_per_value = \
            kwargs.pop("nb_states_per_value",
                       pool.acq_loop_states_per_value)

        integ_time = kwargs.get("integ_time")
        mon_count = kwargs.get("monitor_count")
        if integ_time is None and mon_count is None:
            raise Exception("must give integration time or monitor counts")
        if integ_time is not None and mon_count is not None:
            raise Exception("must give either integration time or monitor counts (not both)")

        items = kwargs.get("items")
        if items is None:
            items = self.get_elements()
        cfg = kwargs['config']

        pool_ctrls_dict = dict(cfg['controllers'])
        pool_ctrls_dict.pop('__tango__', None)
        pool_ctrls = []
        for ctrl in pool_ctrls_dict:
            if ElementType.ZeroDExpChannel in ctrl.get_ctrl_types():
                pool_ctrls.append(ctrl)

        # Determine which channels are active
        self._channels = channels = {}
        for pool_ctrl in pool_ctrls:
            ctrl = pool_ctrl.ctrl
            pool_ctrl_data = pool_ctrls_dict[pool_ctrl]
            elements = pool_ctrl_data['channels']

            for element, element_info in elements.items():
                channel = Channel(element, info=element_info)
                channels[element] = channel

        with ActionContext(self):
            # set the state of all elements to  and inform their listeners
            for channel in channels:
                channel.clear_buffer()
                channel.set_state(State.Moving, propagate=2)

    def in_acquisition(self, states):
        """Determines if we are in acquisition or if the acquisition has ended
        based on the current unit trigger modes and states returned by the
        controller(s)

        :param states: a map containing state information as returned by
                       read_state_info
        :type states: dict<PoolElement, State>
        :return: returns True if in acquisition or False otherwise
        :rtype: bool"""
        for state in states:
            s = states[state][0]
            if self._is_in_action(s):
                return True

    def action_loop(self):
<<<<<<< HEAD

=======
>>>>>>> 3a8300b5
        states, values = {}, {}
        for element in self._channels:
            states[element] = None
            values[element] = None

        nap = self._acq_sleep_time
        while True:
            self.read_value(ret=values)
            for acquirable, value in values.items():
<<<<<<< HEAD
                acquirable.put_value(value, index=self.conf['idx'], propagate=0)
=======
                acquirable.put_value(value)
            if self._stopped or self._aborted:
                break
>>>>>>> 3a8300b5
            time.sleep(nap)

        for element in self._channels:
            element.propagate_value(priority=1)

        with ActionContext(self):
            self.raw_read_state_info(ret=states)

        for acquirable, state_info in states.items():
            # first update the element state so that value calculation
            # that is done after takes the updated state into account
            state_info = acquirable._from_ctrl_state_info(state_info)
            acquirable.set_state_info(state_info, propagate=0)
            with acquirable:
                acquirable.clear_operation()
                acquirable.set_state_info(state_info, propagate=2)

    def stop_action(self, *args, **kwargs):
        """Stop procedure for this action."""
        self._stopped = True

    def abort_action(self, *args, **kwargs):
        """Aborts procedure for this action"""
        self._aborted = True


class PoolIORAcquisition(PoolAction):

    def __init__(self, pool, name="IORAcquisition"):
        self._channels = None
        PoolAction.__init__(self, pool, name)

    def start_action(self, *args, **kwargs):
        pass

    def in_acquisition(self, states):
        return True
        pass

    @DebugIt()
    def action_loop(self):
        i = 0

        states, values = {}, {}
        for element in self._channels:
            states[element] = None
            values[element] = None

        # read values to send a first event when starting to acquire
        self.read_value(ret=values)
        for acquirable, value in values.items():
            acquirable.put_value(value, propagate=2)

        while True:
            self.read_state_info(ret=states)

            if not self.in_acquisition(states):
                break

            # read value every n times
            if not i % 5:
                self.read_value(ret=values)
                for acquirable, value in values.items():
                    acquirable.put_value(value)

            i += 1
            time.sleep(0.01)

        self.read_state_info(ret=states)

        # first update the element state so that value calculation
        # that is done after takes the updated state into account
        for acquirable, state_info in states.items():
            acquirable.set_state_info(state_info, propagate=0)

        # Do NOT send events before we exit the OperationContext, otherwise
        # we may be asked to start another action before we leave the context
        # of the current action. Instead, send the events in the finish hook
        # which is executed outside the OperationContext

        def finish_hook(*args, **kwargs):
            # read values and propagate the change to all listeners
            self.read_value(ret=values)
            for acquirable, value in values.items():
                acquirable.put_value(value, propagate=2)

            # finally set the state and propagate to all listeners
            for acquirable, state_info in states.items():
                acquirable.set_state_info(state_info, propagate=2)

        self.set_finish_hook(finish_hook)<|MERGE_RESOLUTION|>--- conflicted
+++ resolved
@@ -987,10 +987,6 @@
                 return True
 
     def action_loop(self):
-<<<<<<< HEAD
-
-=======
->>>>>>> 3a8300b5
         states, values = {}, {}
         for element in self._channels:
             states[element] = None
@@ -1000,17 +996,10 @@
         while True:
             self.read_value(ret=values)
             for acquirable, value in values.items():
-<<<<<<< HEAD
-                acquirable.put_value(value, index=self.conf['idx'], propagate=0)
-=======
                 acquirable.put_value(value)
             if self._stopped or self._aborted:
                 break
->>>>>>> 3a8300b5
             time.sleep(nap)
-
-        for element in self._channels:
-            element.propagate_value(priority=1)
 
         with ActionContext(self):
             self.raw_read_state_info(ret=states)
