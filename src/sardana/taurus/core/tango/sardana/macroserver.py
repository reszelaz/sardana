--- conflicted
+++ resolved
@@ -265,13 +265,6 @@
 
                     data = codec.encode(('', mnt_grp_cfg))[1]
                     mnt_grp_dev.write_attribute('configuration', data)
-<<<<<<< HEAD
-            except Exception, e:
-                from taurus.core.util.log import error
-                error(
-                    'Could not create/delete/modify Measurement group "%s": '
-                    '%s', mnt_grp, repr(e))
-=======
             except PyTango.DevFailed as df:
                 # Take the description of the first exception.
                 desc = df.args[0].desc
@@ -291,7 +284,6 @@
                    PreScanSnapshot=conf.get('PreScanSnapshot'))
 
         self._door.putEnvironments(env)
->>>>>>> 79647a22
 
     def _getPoolOfElement(self, elementname):
         ms = self._door.macro_server
@@ -1167,18 +1159,11 @@
         macroName = macroNode.name()
         macroInfoObj = self.getMacroInfoObj(macroName)
         if macroInfoObj is None:
-<<<<<<< HEAD
-            raise Exception(
-                "It was not possible to get information about %s macro.\n "
-                "Check if MacroServer is alive and if this macro exist." %
-                macroName)
-=======
             msg = "It was not possible to get information about {0} " \
                   "macro. Check if MacroServer is alive and if this macro " \
                   "exist.".format(macroName)
             self.info(msg)
             raise Exception("no info about macro {0}".format(macroName))
->>>>>>> 79647a22
         allowedHookPlaces = []
         hints = macroInfoObj.hints or {}
         for hook in hints.get("allowsHooks", []):
