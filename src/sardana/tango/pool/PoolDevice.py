#!/usr/bin/env python

##############################################################################
##
# This file is part of Sardana
##
# http://www.sardana-controls.org/
##
# Copyright 2011 CELLS / ALBA Synchrotron, Bellaterra, Spain
##
# Sardana is free software: you can redistribute it and/or modify
# it under the terms of the GNU Lesser General Public License as published by
# the Free Software Foundation, either version 3 of the License, or
# (at your option) any later version.
##
# Sardana is distributed in the hope that it will be useful,
# but WITHOUT ANY WARRANTY; without even the implied warranty of
# MERCHANTABILITY or FITNESS FOR A PARTICULAR PURPOSE.  See the
# GNU Lesser General Public License for more details.
##
# You should have received a copy of the GNU Lesser General Public License
# along with Sardana.  If not, see <http://www.gnu.org/licenses/>.
##
##############################################################################

"""Generic Tango Pool Device base classes"""

__all__ = ["PoolDevice", "PoolDeviceClass",
           "PoolElementDevice", "PoolElementDeviceClass",
           "PoolExpChannelDevice", "PoolExpChannelDeviceClass",
           "PoolGroupDevice", "PoolGroupDeviceClass"]

__docformat__ = 'restructuredtext'

import time
import numpy as np

from PyTango import Util, DevVoid, DevLong64, DevBoolean, DevString,\
    DevDouble, DevVarStringArray, DispLevel, DevState, SCALAR, SPECTRUM, \
    IMAGE, READ_WRITE, READ, AttrData, CmdArgType, DevFailed, seqStr_2_obj, \
    Except, ErrSeverity

from taurus.core.util.containers import CaselessDict
from taurus.core.util.codecs import CodecFactory

from sardana import InvalidId, InvalidAxis, ElementType
from sardana.pool.poolmetacontroller import DataInfo
from sardana.tango.core.SardanaDevice import SardanaDevice, SardanaDeviceClass
from sardana.tango.core.util import GenericScalarAttr, GenericSpectrumAttr, \
    GenericImageAttr, to_tango_attr_info


class PoolDevice(SardanaDevice):
    """Base Tango Pool device class"""

    #: list of extreme error states
    ExtremeErrorStates = DevState.FAULT, DevState.UNKNOWN

    #: list of busy states
    BusyStates = DevState.MOVING, DevState.RUNNING

    #: Maximum number of retries in a busy state
    BusyRetries = 3

    def __init__(self, dclass, name):
        """Constructor"""
        SardanaDevice.__init__(self, dclass, name)

    def init(self, name):
        """initialize the device once in the object lifetime. Override when
        necessary but **always** call the method from your super class

        :param :obj:`str` name: device name"""
        SardanaDevice.init(self, name)
        util = Util.instance()
        self._pool_device = util.get_device_list_by_class("Pool")[0]
        self._element = None

    @property
    def pool_device(self):
        """The tango pool device"""
        return self._pool_device

    @property
    def pool(self):
        """The sardana pool object"""
        return self.pool_device.pool

    def get_element(self):
        """Returns the underlying pool element object

        :return: the underlying pool element object
        :rtype: :class:`~sardana.pool.poolelement.PoolElement`"""
        return self._element

    def set_element(self, element):
        """Associates this device with the sardana element

        :param element: the sardana element
        :type element: :class:`~sardana.pool.poolelement.PoolElement`"""
        self._element = element

    element = property(get_element, set_element,
                       doc="The underlying sardana element")

    def init_device(self):
        """Initialize the device. Called during startup after :meth:`init` and
        every time the tango ``Init`` command is executed.
        Override when necessary but **always** call the method from your super
        class"""
        SardanaDevice.init_device(self)

    def delete_device(self):
        """Clean the device. Called during shutdown and every time the tango
        ``Init`` command is executed.
        Override when necessary but **always** call the method from your super
        class"""
        SardanaDevice.delete_device(self)

    def Abort(self):
        """The tango abort command. Aborts the active operation"""
        self.element.abort()
        try:
            self.element.get_state(cache=False, propagate=2)
        except:
            self.warning("Abort: failed to read state")

    def is_Abort_allowed(self):
        """Returns True if it is allowed to execute the tango abort command

        :return: True if it is allowed to execute the tango abort command or
                 False otherwise
        :rtype: bool"""
        return self.get_state() != DevState.UNKNOWN

    def Stop(self):
        """The tango stop command. Stops the active operation"""
        self.element.stop()
        try:
            self.element.get_state(cache=False, propagate=2)
        except:
            self.info("Stop: failed to read state")

    def is_Stop_allowed(self):
        """Returns True if it is allowed to execute the tango stop command

        :return: True if it is allowed to execute the tango stop command or
                 False otherwise
        :rtype: bool"""
        return self.get_state() != DevState.UNKNOWN

    def _is_allowed(self, req_type):
        """Generic is_allowed"""
#        state = self.get_state()
#        if state in self.ExtremeErrorStates:
#            return False
#        if req_type == AttReqType.WRITE_REQ:
#            if state in self.BusyStates:
#                return False
        return True

    def get_dynamic_attributes(self):
        """Returns the standard dynamic and fully dynamic attributes for this
        device. The return is a tuple of two dictionaries:

        - standard attributes: caseless dictionary with key being the attribute
          name and value is a tuple of attribute name(str), tango information,
          attribute information
        - dynamic attributes: caseless dictionary with key being the attribute
          name and value is a tuple of attribute name(str), tango information,
          attribute information

        **tango information**
            seq< :class:`~PyTango.CmdArgType`, :class:`~PyTango.AttrDataFormat`, :class:`~PyTango.AttrWriteType` >

        **attribute information**
            attribute information as returned by the sardana controller

        :return: the standard dynamic and fully dynamic attributes
        :rtype: seq< :class:`~taurus.core.util.CaselessDict`, :class:`~taurus.core.util.CaselessDict`\>
        """
        return CaselessDict(), CaselessDict()

    def initialize_dynamic_attributes(self):
        """Initializes this device dynamic attributes"""
        self._attributes = attrs = CaselessDict()

        attr_data = self.get_dynamic_attributes()

        std_attrs, dyn_attrs = attr_data
        self.remove_unwanted_dynamic_attributes(std_attrs, dyn_attrs)

        if std_attrs is not None:
            read = self.__class__._read_DynamicAttribute
            write = self.__class__._write_DynamicAttribute
            is_allowed = self.__class__._is_DynamicAttribute_allowed
            for attr_name, data_info in std_attrs.items():
                attr_name, data_info, attr_info = data_info
                attr = self.add_standard_attribute(attr_name, data_info,
                                                   attr_info, read,
                                                   write, is_allowed)
                attrs[attr.get_name()] = None

        if dyn_attrs is not None:
            read = self.__class__._read_DynamicAttribute
            write = self.__class__._write_DynamicAttribute
            is_allowed = self.__class__._is_DynamicAttribute_allowed
            for attr_name, data_info in dyn_attrs.items():
                attr_name, data_info, attr_info = data_info
                attr = self.add_dynamic_attribute(attr_name, data_info,
                                                  attr_info, read,
                                                  write, is_allowed)
                attrs[attr.get_name()] = None
        return attrs

    def remove_unwanted_dynamic_attributes(self, new_std_attrs, new_dyn_attrs):
        """Removes unwanted dynamic attributes from previous device creation"""

        dev_class = self.get_device_class()
        multi_attr = self.get_device_attr()
        multi_class_attr = dev_class.get_class_attr()
        static_attr_names = map(str.lower, dev_class.attr_list.keys())
        static_attr_names.extend(('state', 'status'))

        new_attrs = CaselessDict(new_std_attrs)
        new_attrs.update(new_dyn_attrs)

        device_attr_names = []
        for i in range(multi_attr.get_attr_nb()):
            device_attr_names.append(multi_attr.get_attr_by_ind(i).get_name())

        for attr_name in device_attr_names:
            attr_name_lower = attr_name.lower()
            if attr_name_lower in static_attr_names:
                continue
            try:
                self.remove_attribute(attr_name)
            except:
                self.warning("Error removing dynamic attribute %s",
                             attr_name_lower)
                self.debug("Details:", exc_info=1)

        klass_attr_names = []
        klass_attrs = multi_class_attr.get_attr_list()
        for ind in range(len(klass_attrs)):
            klass_attr_names.append(klass_attrs[ind].get_name())

        for attr_name in klass_attr_names:
            attr_name_lower = attr_name.lower()
            if attr_name_lower in static_attr_names:
                continue
            # if new dynamic attribute is in class attribute then delete it
            # from class attribute to be later on added again (eventually
            # with diffent data type or data format)
            if attr_name_lower in new_attrs:
                try:
                    attr = multi_class_attr.get_attr(attr_name)

                    old_type = CmdArgType(attr.get_type())
                    old_format = attr.get_format()
                    old_access = attr.get_writable()

                    new_attr = new_attrs[attr_name]
                    new_type, new_format, new_access = new_attr[1][0][:3]
                    differ = new_type != old_type or \
                        new_format != old_format or \
                        new_access != old_access
                    if differ:
                        self.info("Replacing dynamic attribute %s", attr_name)
                        self.debug("old type: %s, new type: %s",
                                   old_type, new_type)
                        self.debug("old format: %s, new format: %s",
                                   old_format, new_format)
                        self.debug("old access: %s, new access: %s",
                                   old_access, new_access)
                        multi_class_attr.remove_attr(attr.get_name(),
                                                     attr.get_cl_name())
                except:
                    self.warning("Error removing dynamic attribute %s from "
                                 " device class", attr_name)
                    self.debug("Details:", exc_info=1)

    def add_dynamic_attribute(self, attr_name, data_info, attr_info, read,
                              write, is_allowed):
        """Adds a single dynamic attribute

        :param :obj:`str` attr_name: the attribute name
        :param data_info: tango attribute information
        :type data_info: seq< :class:`~PyTango.CmdArgType`, :class:`~PyTango.AttrDataFormat`, :class:`~PyTango.AttrWriteType` >
        :param attr_info: attribute information
        :param read: read method for the attribute
        :param write: write method for the attribute
        :param is_allowed: is allowed method"""
        tg_type, tg_format, tg_access = data_info[0]

        if tg_access == READ:
            write = None
        if tg_format == SCALAR:
            attr = GenericScalarAttr(attr_name, tg_type, tg_access)
        if tg_format == SPECTRUM:
            dim_x = attr_info.maxdimsize[0]
            attr = GenericSpectrumAttr(attr_name, tg_type, tg_access,
                                       dim_x=dim_x)
        elif tg_format == IMAGE:
            dim_x, dim_y = attr_info.maxdimsize
            attr = GenericImageAttr(attr_name, tg_type, tg_access,
                                    dim_x=dim_x, dim_y=dim_y)

        if tg_access == READ_WRITE and tg_format == SCALAR:
            memorized = attr_info.memorized.lower()
            if memorized == 'true':
                attr.set_memorized()
                attr.set_memorized_init(True)
            elif memorized == 'true_without_hard_applied':
                attr.set_memorized()
                attr.set_memorized_init(False)
        attr.set_disp_level(DispLevel.EXPERT)
        return self.add_attribute(attr, read, write, is_allowed)

    def add_standard_attribute(self, attr_name, data_info, attr_info, read,
                               write, is_allowed):
        """Adds a single standard dynamic attribute

        :param :obj:`str` attr_name: the attribute name
        :param data_info: tango attribute information
        :type data_info: seq< :class:`~PyTango.CmdArgType`, :class:`~PyTango.AttrDataFormat`, :class:`~PyTango.AttrWriteType` >
        :param attr_info: attribute information
        :param read: read method for the attribute
        :param write: write method for the attribute
        :param is_allowed: is allowed method"""
        dev_class = self.get_device_class()
        attr_data = AttrData(attr_name, dev_class.get_name(), data_info)
        attr = self.add_attribute(attr_data, read, write, is_allowed)
        return attr

    def read_DynamicAttribute(self, attr):
        """Generic read dynamic attribute.
        Default implementation raises :exc:`NotImplementedError`

        :param attr: attribute to be read
        :type attr: :class:`~PyTango.Attribute`

        :raises: :exc:`NotImplementedError`"""
        raise NotImplementedError

    def write_DynamicAttribute(self, attr):
        """Generic write dynamic attribute.
        Default implementation raises :exc:`NotImplementedError`

        :param attr: attribute to be written
        :type attr: :class:`~PyTango.Attribute`

        :raises: :exc:`NotImplementedError`"""
        raise NotImplementedError

    def is_DynamicAttribute_allowed(self, req_type):
        """Generic is dynamic attribute allowed.
        Default implementation calls :meth:`_is_allowed`

        :param req_type: request type
        :type attr: :class:`~PyTango.AttrRequestType`"""
        return self._is_allowed(req_type)

    def _read_DynamicAttribute(self, attr):
        """Generic internal read dynamic attribute.
        Checks if this object has a 'read_'+<attr_name> method and calls it.
        If not calls :meth:`read_DynamicAttribute`.

        :param attr: attribute to be read
        :type attr: :class:`~PyTango.Attribute`"""
        name = attr.get_name()

        read_name = "read_" + name
        if hasattr(self, read_name):
            read = getattr(self, read_name)
            return read(attr)

        return self.read_DynamicAttribute(attr)

    def _write_DynamicAttribute(self, attr):
        """Generic internal write dynamic attribute.
        Checks if this object has a 'write_'+<attr_name> method and calls it.
        If not calls :meth:`write_DynamicAttribute`.

        :param attr: attribute to be written
        :type attr: :class:`~PyTango.Attribute`"""
        name = attr.get_name()
        write_name = "write_" + name
        if hasattr(self, write_name):
            write = getattr(self, write_name)
            return write(attr)
        return self.write_DynamicAttribute(attr)

    def _is_DynamicAttribute_allowed(self, req_type):
        """Generic is dynamic attribute allowed.
        Default implementation calls :meth:`is_DynamicAttribute_allowed`

        :param req_type: request type
        :type attr: :class:`~PyTango.AttrRequestType`"""
        return self.is_DynamicAttribute_allowed(req_type)

    def dev_state(self):
        """Calculates and returns the device state. Called by Tango on a read
        state request.

        :return: the device state
        :rtype: :class:`~PyTango.DevState`"""
        element = self.element
        try:
            use_cache = element.is_in_operation() and not self.Force_HW_Read
            ctrl_state = element.get_state(cache=use_cache, propagate=0)
            state = self.calculate_tango_state(ctrl_state)
            return state
        except:
            self.error("Exception trying to return state")
            self.debug("Details:", exc_info=1)
            return DevState.FAULT

    def dev_status(self):
        """
        Calculates and returns the device status. Called by Tango on a read
        status request.

        :return: the device status
        :rtype: :obj:`str`
        """
        element = self.element
        try:
            use_cache = element.is_in_operation() and not self.Force_HW_Read
            ctrl_status = self.element.get_status(cache=use_cache, propagate=0)
            status = self.calculate_tango_status(ctrl_status)
            return status
        except Exception, e:
            msg = "Exception trying to return status: %s" % str(e)
            self.error(msg)
            self.debug("Details:", exc_info=1)
            return msg

    def wait_for_operation(self):
        """Waits for an operation to finish. It uses the maxumum number of
        retries. Sleeps 0.01s between retries.

        :raises: :exc:`Exception` in case of a timeout"""
        element, n = self.element, self.BusyRetries
        while element.is_in_operation():
            if n == 0:
                raise Exception("Wait for operation timedout")
            time.sleep(0.01)
            self.warning("waited for operation")
            n = n - 1

    def Restore(self):
        """Restore tango command. Restores the attributes to their former glory.
        This applies to memorized writable attributes which have a set point
        stored in the database"""
        restore_attributes, db_values = self.get_restore_data()
        multi_attribute = self.get_device_attr()

        for attr_name in restore_attributes:
            props = db_values[attr_name]
            if props is None or not "__value" in props:
                continue
            attribute = multi_attribute.get_w_attr_by_name(attr_name)
            write_meth_name = "write_" + attr_name
            write_meth = getattr(self, write_meth_name, None)
            if write_meth is None:
                self.warning("Could not recover %s: %s does not exist",
                             attr_name, write_meth_name)
                continue
            self.restore_attribute(attribute, write_meth, props['__value'])

    def get_restore_data(self):
        restore_attributes = self.get_attributes_to_restore()
        db = Util.instance().get_database()
        db_values = db.get_device_attribute_property(self.get_name(),
                                                     restore_attributes)
        return restore_attributes, db_values

    def get_attributes_to_restore(self):
        std_attrs, dyn_attrs = self.get_dynamic_attributes()
        multi_attribute = self.get_device_attr()

        restore = []
        for attr_name in std_attrs:
            try:
                attribute = multi_attribute.get_w_attr_by_name(attr_name)
            except DevFailed:
                continue
            restore.append(attribute.get_name())
        for attr_name in dyn_attrs:
            try:
                attribute = multi_attribute.get_w_attr_by_name(attr_name)
            except DevFailed:
                continue
            restore.append(attribute.get_name())
        return restore

    def _get_attribute_value_from_db_value(self, attribute, db_value):
        value = seqStr_2_obj(db_value, attribute.get_data_type(),
                             attribute.get_data_format())
        return value

    def restore_attribute(self, attribute, write_meth, db_value):
        value = self._get_attribute_value_from_db_value(attribute, db_value)
        attr_name = attribute.get_name()
        try:
            attribute.set_write_value(value)
            self.info("Restoring %s", attr_name)
            write_meth(attribute)
        except:
            self.warning("Could not recover %s: Error in write", attr_name)
            self.debug("Details:", exc_info=1)


class PoolDeviceClass(SardanaDeviceClass):
    """Base Tango Pool Device Class class"""

    #:
    #: Sardana device class properties definition
    #:
    #: .. seealso:: :ref:`server`
    #:
    class_property_list = SardanaDeviceClass.class_property_list

    #:
    #: Sardana device properties definition
    #:
    #: .. seealso:: :ref:`server`
    #:
    device_property_list = {
        'Id': [DevLong64, "Internal ID", InvalidId],
        'Force_HW_Read': [DevBoolean, "Force a hardware read of value even "
                          "when in operation (motion/acquisition",
                          False],
    }
    device_property_list.update(SardanaDeviceClass.device_property_list)

    #:
    #: Sardana device command definition
    #:
    #: .. seealso:: :ref:`server`
    #:
    cmd_list = {
        'Stop': [[DevVoid, ""], [DevVoid, ""]],
        'Abort': [[DevVoid, ""], [DevVoid, ""]],
        'Restore': [[DevVoid, ""], [DevVoid, ""]],
    }
    cmd_list.update(SardanaDeviceClass.cmd_list)

    #:
    #: Sardana device attribute definition
    #:
    #: .. seealso:: :ref:`server`
    #:
    attr_list = {
    }
    attr_list.update(SardanaDeviceClass.attr_list)

    standard_attr_list = {}

    def _get_class_properties(self):
        ret = SardanaDeviceClass._get_class_properties(self)
        ret['Description'] = "Generic Pool device class"
        ret['InheritedFrom'].insert(0, 'SardanaDevice')
        return ret


class PoolElementDevice(PoolDevice):
    """Base Tango Pool Element Device class"""

    def init_device(self):
        """Initialize the device. Called during startup after :meth:`init` and
        every time the tango ``Init`` command is executed.
        Override when necessary but **always** call the method from your super
        class"""
        PoolDevice.init_device(self)

        self.instrument = None
        self.ctrl = None
        try:
            instrument_id = int(self.Instrument_id)
            if instrument_id != InvalidId:
                instrument = self.pool.get_element_by_id(instrument_id)
                self.instrument = instrument
        except ValueError:
            pass
        try:
            ctrl_id = int(self.Ctrl_id)
            if ctrl_id != InvalidId:
                ctrl = self.pool.get_element_by_id(ctrl_id)
                self.ctrl = ctrl
        except ValueError:
            pass

    def read_Instrument(self, attr):
        """Read the value of the ``Instrument`` tango attribute.
        Returns the instrument full name or empty string if this element doesn't
        belong to any instrument

        :param attr: tango instrument attribute
        :type attr: :class:`~PyTango.Attribute`"""
        instrument = self.element.instrument
        if instrument is None:
            attr.set_value('')
        else:
            attr.set_value(instrument.full_name)

    def write_Instrument(self, attr):
        """Write the value of the ``Instrument`` tango attribute.
        Sets a new instrument full name or empty string if this element doesn't
        belong to any instrument.
        The instrument **must** have been previously created.

        :param attr: tango instrument attribute
        :type attr: :class:`~PyTango.Attribute`"""
        name = attr.get_write_value()
        instrument = None
        if name:
            instrument = self.pool.get_element(full_name=name)
            if instrument.get_type() != ElementType.Instrument:
                raise Exception("%s is not an instrument" % name)
        self.element.instrument = instrument
        db = Util.instance().get_database()
        db.put_device_property(
            self.get_name(), {"Instrument_id": instrument.id})

    def get_dynamic_attributes(self):
        """Override of :class:`PoolDevice.get_dynamic_attributes`.
        Returns the standard dynamic and fully dynamic attributes for this
        device. The return is a tuple of two dictionaries:

        - standard attributes: caseless dictionary with key being the attribute
          name and value is a tuple of attribute name(str), tango information,
          attribute information
        - dynamic attributes: caseless dictionary with key being the attribute
          name and value is a tuple of attribute name(str), tango information,
          attribute information

        **tango information**
            seq< :class:`~PyTango.CmdArgType`, :class:`~PyTango.AttrDataFormat`, :class:`~PyTango.AttrWriteType` >

        **attribute information**
            attribute information as returned by the sardana controller

        :return: the standard dynamic and fully dynamic attributes
        :rtype: seq< :class:`~taurus.core.util.CaselessDict`, :class:`~taurus.core.util.CaselessDict`\>
        """

        if hasattr(self, "_dynamic_attributes_cache"):
            return self._standard_attributes_cache, \
                   self._dynamic_attributes_cache
        std_attrs, dyn_attrs = self._get_dynamic_attributes()
        self._standard_attributes_cache = std_attrs
        self._dynamic_attributes_cache = dyn_attrs
        return std_attrs, dyn_attrs

    def _get_dynamic_attributes(self):
        ctrl = self.ctrl
        if ctrl is None:
            self.warning("no controller: dynamic attributes NOT created")
            return PoolDevice.get_dynamic_attributes(self)
        if not ctrl.is_online():
            self.warning("controller offline: dynamic attributes NOT created")
            return PoolDevice.get_dynamic_attributes(self)

        dyn_attrs = CaselessDict()
        std_attrs = CaselessDict()
        dev_class = self.get_device_class()
        axis_attrs = ctrl.get_axis_attributes(self.element.axis)

        std_attrs_lower = [attr.lower()
                           for attr in dev_class.standard_attr_list]
        for attr_name, attr_info in axis_attrs.items():
            attr_name_lower = attr_name.lower()
            if attr_name_lower in std_attrs_lower:
                data_info = DataInfo.toDataInfo(attr_name, attr_info)
                tg_info = dev_class.standard_attr_list[attr_name]
                std_attrs[attr_name] = attr_name, tg_info, data_info
            else:
                data_info = DataInfo.toDataInfo(attr_name, attr_info)
                name, tg_info = to_tango_attr_info(attr_name, data_info)
                dyn_attrs[attr_name] = name, tg_info, data_info
        return std_attrs, dyn_attrs

    def read_DynamicAttribute(self, attr):
        """Read a generic dynamic attribute. Calls the controller of this
        element to get the dynamic attribute value

        :param attr: tango attribute
        :type attr: :class:`~PyTango.Attribute`"""
        name = attr.get_name()
        ctrl = self.ctrl
        if ctrl is None:
            raise Exception("Cannot read %s. Controller not build!" % name)
        v = ctrl.get_axis_attr(self.element.axis, name)
        if v is None:
            raise TypeError(
                "Cannot read %s. Controller returns None" % (name,))
        attr.set_value(v)

    def write_DynamicAttribute(self, attr):
        """Write a generic dynamic attribute. Calls the controller of this
        element to get the dynamic attribute value

        :param attr: tango attribute
        :type attr: :class:`~PyTango.Attribute`"""
        name = attr.get_name()
        value = attr.get_write_value()
        self.debug("writing dynamic attribute %s with value %s", name, value)
        ctrl = self.ctrl
        if ctrl is None:
            raise Exception("Cannot write %s. Controller not build!" % name)
        ctrl.set_axis_attr(self.element.axis, name, value)

    def read_SimulationMode(self, attr):
        """Read the current simulation mode.

        :param attr: tango attribute
        :type attr: :class:`~PyTango.Attribute`"""
        attr.set_value(self.element.simulation_mode)

    def write_SimulationMode(self, attr):
        """Sets the simulation mode.

        :param attr: tango attribute
        :type attr: :class:`~PyTango.Attribute`"""
        self.element.simulation_mode = attr.get_write_value()


class PoolElementDeviceClass(PoolDeviceClass):
    """Base Tango Pool Element Device Class class"""

    #:
    #: Sardana device properties definition
    #:
    #: .. seealso:: :ref:`server`
    #:
    device_property_list = {
        "Axis": [DevLong64, "Axis in the controller", [InvalidAxis]],
        "Ctrl_id": [DevLong64, "Controller ID", [InvalidId]],
        "Instrument_id": [DevLong64, "Controller ID", [InvalidId]],
    }
    device_property_list.update(PoolDeviceClass.device_property_list)

    #:
    #: Sardana device attribute definition
    #:
    #: .. seealso:: :ref:`server`
    #:
    attr_list = {
        'Instrument':    [[DevString, SCALAR, READ_WRITE],
                          {'label': "Instrument",
                           'Display level': DispLevel.EXPERT}],
        'SimulationMode': [[DevBoolean, SCALAR, READ_WRITE],
                           {'label': "Simulation mode"}],
    }
    attr_list.update(PoolDeviceClass.attr_list)

    cmd_list = {
    }
    cmd_list.update(PoolDeviceClass.cmd_list)

    def get_standard_attr_info(self, attr):
        """Returns information about the standard attribute

        :param :obj:`str` attr: attribute name
        :return: a sequence of tango data_type, data format"""
        return self.standard_attr_list[attr]

    def _get_class_properties(self):
        ret = PoolDeviceClass._get_class_properties(self)
        ret['Description'] = "Generic Pool element device class"
        ret['InheritedFrom'].insert(0, 'PoolDevice')
        return ret


class PoolGroupDevice(PoolDevice):
    """Base Tango Pool Group Device class"""

    def read_ElementList(self, attr):
        """Read the element list.

        :param attr: tango attribute
        :type attr: :class:`~PyTango.Attribute`"""
        attr.set_value(self.get_element_names())

    def get_element_names(self):
        """Returns the list of element names.

        :return: a list of attribute names"""
        elements = self.element.get_user_elements()
        return [element.name for element in elements]

    def elements_changed(self, evt_src, evt_type, evt_value):
        """Callback for when the elements of this group changed"""
        self.push_change_event("ElementList", self.get_element_names())


class PoolGroupDeviceClass(PoolDeviceClass):
    """Base Tango Pool Group Device Class class"""

    #:
    #: Sardana device properties definition
    #:
    #: .. seealso:: :ref:`server`
    #:
    device_property_list = {
        "Elements":    [DevVarStringArray, "elements in the group", []],
    }
    device_property_list.update(PoolDeviceClass.device_property_list)

    #:
    #: Sardana device command definition
    #:
    #: .. seealso:: :ref:`server`
    #:
    cmd_list = {
    }
    cmd_list.update(PoolDeviceClass.cmd_list)

    #:
    #: Sardana device attribute definition
    #:
    #: .. seealso:: :ref:`server`
    #:
    attr_list = {
        'ElementList': [[DevString, SPECTRUM, READ, 4096]],
    }
    attr_list.update(PoolDeviceClass.attr_list)

    def _get_class_properties(self):
        ret = PoolDeviceClass._get_class_properties(self)
        ret['Description'] = "Generic Pool group device class"
        ret['InheritedFrom'].insert(0, 'PoolDevice')
        return ret


class PoolExpChannelDevice(PoolElementDevice):

    def __init__(self, dclass, name):
        """Constructor"""
        PoolElementDevice.__init__(self, dclass, name)
        self._codec = CodecFactory().getCodec('json')

    def _encode_value_chunk(self, value_chunk):
        """Prepare value chunk to be passed via communication channel.

        :param value_chunk: value chunk
        :type value_chunk: seq<SardanaValue>

        :return: json string representing value chunk
        :rtype: str"""
        data = []
        index = []
        for idx, sdn_value in value_chunk.iteritems():
            index.append(idx)
            value = sdn_value.value
            # TODO: Improve it in the future
            # In case of big arrays e.g. 10k points and higher there are more
            # optimal solutions but they require complex changes on encoding
            # and decoding side.
            if isinstance(value, np.ndarray):
                value = value.tolist()
            data.append(value)
        data = dict(data=data, index=index)
        _, encoded_data = self._codec.encode(('', data))
        return encoded_data

<<<<<<< HEAD
    def _encode_value_ref_chunk(self, value_ref_chunk):
        """Prepare value ref chunk to be passed via communication channel.

        :param value_ref_chunk: value ref chunk
        :type value_ref_ chunk: seq<SardanaValue>

        :return: json string representing value chunk
        :rtype: str
        """
        index = []
        value_ref = []
        for idx, sdn_value in value_ref_chunk.iteritems():
            index.append(idx)
            value_ref.append(sdn_value.value)
        data = dict(index=index, value_ref=value_ref, )
        _, encoded_data = self._codec.encode(('', data))
        return encoded_data
=======
    def initialize_dynamic_attributes(self):
        attrs = PoolElementDevice.initialize_dynamic_attributes(self)

        non_detect_evts = "integrationtime",

        for attr_name in non_detect_evts:
            if attr_name in attrs:
                self.set_change_event(attr_name, True, False)
        return attrs
>>>>>>> 85a8bb7f

    def read_Data(self, attr):
        desc = "Data attribute is not foreseen for reading. It is used only "\
               "as the communication channel for the continuous acquisitions."
        Except.throw_exception("UnsupportedFeature",
                               desc,
                               "PoolExpChannelDevice.read_Data",
                               ErrSeverity.WARN)

<<<<<<< HEAD
    def read_ValueRefBuffer(self, _):
        desc = ("ValueRefBuffer attribute is not foreseen for reading. "
                "It is used only as the communication channel for the "
                "continuous acquisitions.")
        Except.throw_exception("UnsupportedFeature",
                               desc,
                               "PoolExpChannelDevice.read_ValueRefBuffer",
                               ErrSeverity.WARN)
=======
    def read_IntegrationTime(self, attr):
        """Reads the integration time.

        :param attr: tango attribute
        :type attr: :class:`~PyTango.Attribute`"""
        attr.set_value(self.element.integration_time)

    def write_IntegrationTime(self, attr):
        """Sets the integration time.

        :param attr: tango attribute
        :type attr: :class:`~PyTango.Attribute`"""
        self.element.integration_time = attr.get_write_value()
>>>>>>> 85a8bb7f


class PoolExpChannelDeviceClass(PoolElementDeviceClass):

    #:
    #: Sardana device attribute definition
    #:
    #: .. seealso:: :ref:`server`
    #:
    attr_list = {
        'IntegrationTime': [[DevDouble, SCALAR, READ_WRITE]]
    }
    attr_list.update(PoolElementDeviceClass.attr_list)

    standard_attr_list = {
        'Data': [[DevString, SCALAR, READ]],  # TODO: think about DevEncoded
    }
    standard_attr_list.update(PoolElementDeviceClass.standard_attr_list)


class PoolTimerableDevice(PoolExpChannelDevice):

    def __init__(self, dclass, name):
        """Constructor"""
        PoolExpChannelDevice.__init__(self, dclass, name)

    def initialize_dynamic_attributes(self):
        attrs = PoolExpChannelDevice.initialize_dynamic_attributes(self)

        detect_evts = "timer",

        for attr_name in detect_evts:
            if attr_name in attrs:
                self.set_change_event(attr_name, True, True)
        return attrs

    def read_Timer(self, attr):
        """Reads the timer for this channel.

        :param attr: tango attribute
        :type attr: :class:`~PyTango.Attribute`"""
        timer = self.element.timer
        if timer is None:
            timer = 'None'
        attr.set_value(timer)

    def write_Timer(self, attr):
        """Sets the timer for this channel.

        :param attr: tango attribute
        :type attr: :class:`~PyTango.Attribute`"""
        timer = attr.get_write_value()
        if timer == 'None':
            timer = None
        self.element.timer = timer


class PoolTimerableDeviceClass(PoolExpChannelDeviceClass):

    #:
    #: Sardana device attribute definition
    #:
    #: .. seealso:: :ref:`server`
    #:

    #    Attribute definitions
    attr_list = {
        'Timer': [[DevString, SCALAR, READ_WRITE],
                  {'Memorized': "true", }]
    }
    attr_list.update(PoolExpChannelDeviceClass.attr_list)

    standard_attr_list = {}
    standard_attr_list.update(PoolExpChannelDeviceClass.standard_attr_list)<|MERGE_RESOLUTION|>--- conflicted
+++ resolved
@@ -866,7 +866,6 @@
         _, encoded_data = self._codec.encode(('', data))
         return encoded_data
 
-<<<<<<< HEAD
     def _encode_value_ref_chunk(self, value_ref_chunk):
         """Prepare value ref chunk to be passed via communication channel.
 
@@ -884,7 +883,7 @@
         data = dict(index=index, value_ref=value_ref, )
         _, encoded_data = self._codec.encode(('', data))
         return encoded_data
-=======
+
     def initialize_dynamic_attributes(self):
         attrs = PoolElementDevice.initialize_dynamic_attributes(self)
 
@@ -894,7 +893,6 @@
             if attr_name in attrs:
                 self.set_change_event(attr_name, True, False)
         return attrs
->>>>>>> 85a8bb7f
 
     def read_Data(self, attr):
         desc = "Data attribute is not foreseen for reading. It is used only "\
@@ -904,7 +902,6 @@
                                "PoolExpChannelDevice.read_Data",
                                ErrSeverity.WARN)
 
-<<<<<<< HEAD
     def read_ValueRefBuffer(self, _):
         desc = ("ValueRefBuffer attribute is not foreseen for reading. "
                 "It is used only as the communication channel for the "
@@ -913,7 +910,7 @@
                                desc,
                                "PoolExpChannelDevice.read_ValueRefBuffer",
                                ErrSeverity.WARN)
-=======
+
     def read_IntegrationTime(self, attr):
         """Reads the integration time.
 
@@ -927,7 +924,6 @@
         :param attr: tango attribute
         :type attr: :class:`~PyTango.Attribute`"""
         self.element.integration_time = attr.get_write_value()
->>>>>>> 85a8bb7f
 
 
 class PoolExpChannelDeviceClass(PoolElementDeviceClass):
