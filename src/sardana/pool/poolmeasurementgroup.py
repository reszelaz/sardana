#!/usr/bin/env python

##############################################################################
##
## This file is part of Sardana
##
## http://www.sardana-controls.org/
##
## Copyright 2011 CELLS / ALBA Synchrotron, Bellaterra, Spain
##
## Sardana is free software: you can redistribute it and/or modify
## it under the terms of the GNU Lesser General Public License as published by
## the Free Software Foundation, either version 3 of the License, or
## (at your option) any later version.
##
## Sardana is distributed in the hope that it will be useful,
## but WITHOUT ANY WARRANTY; without even the implied warranty of
## MERCHANTABILITY or FITNESS FOR A PARTICULAR PURPOSE.  See the
## GNU Lesser General Public License for more details.
##
## You should have received a copy of the GNU Lesser General Public License
## along with Sardana.  If not, see <http://www.gnu.org/licenses/>.
##
##############################################################################

"""This module is part of the Python Pool library. It defines the base classes
for"""

__all__ = ["PoolMeasurementGroup"]

__docformat__ = 'restructuredtext'

try:
    from taurus.core.taurusvalidator import AttributeNameValidator as\
        TangoAttributeNameValidator
except ImportError:
    #TODO: For Taurus 4 compatibility
    from taurus.core.tango.tangovalidator import TangoAttributeNameValidator

from sardana import State, ElementType, \
    TYPE_EXP_CHANNEL_ELEMENTS, TYPE_TIMERABLE_ELEMENTS
from sardana.sardanaevent import EventType
from sardana.pool.pooldefs import (AcqMode, AcqSynchType, SynchParam, AcqSynch,
    SynchDomain)
from sardana.pool.poolgroupelement import PoolGroupElement
from sardana.pool.poolacquisition import PoolAcquisition
from sardana.pool.poolexternal import PoolExternalObject
from sardana.pool.poolutil import is_software_tg

from sardana.taurus.core.tango.sardana import PlotType, Normalization


#----------------------------------------------
# Measurement Group Configuration information
#----------------------------------------------
# dict <str, obj> with (at least) keys:
#    - 'timer' : the timer channel name / timer channel id
#    - 'monitor' : the monitor channel name / monitor channel id
#    - 'controllers' : dict<Controller, dict> where:
#        - key: ctrl
#        - value: dict<str, dict> with (at least) keys:
#                - 'timer' : the timer channel name / timer channel id
#                - 'monitor' : the monitor channel name / monitor channel id
#                - 'trigger_type' : 'Gate'/'Software'
#                - 'channels' where value is a dict<str, obj> with (at least) keys:
#                    - 'id' : the channel name ( channel id )
#                    optional keys:
#                    - 'enabled' : True/False (default is True)
#                    any hints:
#                    - 'output' : True/False (default is True)
#                    - 'plot_type' : 'No'/'1D'/'2D' (default is 'No')
#                    - 'plot_axes' : list<str> 'where str is channel name/'step#/'index#' (default is [])
#                    - 'label' : prefered label (default is channel name)
#                    - 'scale' : <float, float> with min/max (defaults to channel
#                                range if it is defined
#                    - 'plot_color' : int representing RGB
#    optional keys:
#    - 'label' : measurement group label (defaults to measurement group name)
#    - 'description' : measurement group description

# <MeasurementGroupConfiguration>
#  <timer>UxTimer</timer>
#  <monitor>CT1</monitor>
# </MeasurementGroupConfiguration>

# Example: 2 NI cards, where channel 1 of card 1 is wired to channel 1 of card 2
# at configuration time we should set:
# ni0ctrl.setCtrlPar(0, 'trigger_type', AcqSynchType.Software)
# ni0ctrl.setCtrlPar(0, 'timer', 1) # channel 1 is the timer
# ni0ctrl.setCtrlPar(0, 'monitor', 4) # channel 4 is the monitor
# ni1ctrl.setCtrlPar(0, 'trigger_type', AcqSynchType.ExternalTrigger)
# ni1ctrl.setCtrlPar(0, 'master', 0)

# when we count for 1.5 seconds:
# ni1ctrl.Load(1.5)
# ni0ctrl.Load(1.5)
# ni1ctrl.Start()
# ni0ctrl.Start()

"""

"""

class PoolMeasurementGroup(PoolGroupElement):

    DFT_DESC = 'General purpose measurement group'

    def __init__(self, **kwargs):
        self._monitor_count = None
        self._offset = 0
        self._repetitions = 1
        self._acquisition_mode = AcqMode.Timer
        self._config = None
        self._config_dirty = True
        self._moveable = None
        self._moveable_obj = None
        self._synchronization = []
        # dict with channel and its acquisition synchronization
        # key: PoolBaseChannel; value: AcqSynch
        self._channel_to_acq_synch = {}
        # dict with controller and its acquisition synchronization
        # key: PoolController; value: AcqSynch
        self._ctrl_to_acq_synch = {}
        kwargs['elem_type'] = ElementType.MeasurementGroup
        PoolGroupElement.__init__(self, **kwargs)
        self.set_configuration(kwargs.get('configuration'))

    def _create_action_cache(self):
        acq_name = "%s.Acquisition" % self._name
        return PoolAcquisition(self, acq_name)

    def on_element_changed(self, evt_src, evt_type, evt_value):
        name = evt_type.name
        if name == 'state':
            state, status = self._calculate_states()
            self.set_state(state, propagate=2)
            self.set_status("\n".join(status))

    def get_pool_controllers(self):
        return self.get_acquisition().get_pool_controllers()

    def get_pool_controller_by_name(self, name):
        name = name.lower()
        for ctrl in self.get_pool_controllers():
            if ctrl.name.lower() == name or ctrl.full_name.lower() == name:
                return ctrl
            
    def add_user_element(self, element, index=None):
        '''Override the base behavior, so the TriggerGate elements are silently 
        skipped if used multiple times in the group'''
        user_elements = self._user_elements
        if element in user_elements:
            # skipping TriggerGate element if already present  
            if element.get_type() is ElementType.TriggerGate:
                return
        return PoolGroupElement.add_user_element(self, element, index)
    # --------------------------------------------------------------------------
    # configuration
    # --------------------------------------------------------------------------

    def _is_managed_element(self, element):
        element_type = element.get_type()
        return (element_type in TYPE_EXP_CHANNEL_ELEMENTS or
                element_type is ElementType.TriggerGate)

        """Fills the channel default values for the given channel dictionary"""
    def _build_channel_defaults(self, channel_data, channel):

        external_from_name = isinstance(channel, (str, unicode))
        ndim = None
        instrument = None
        if external_from_name:
            name = full_name = source = channel
        else:
            name = channel.name
            full_name = channel.full_name
            source = channel.get_source()
            ndim = None
            instrument = None
            ctype = channel.get_type()
            if ctype != ElementType.External:
                instrument = channel.instrument
            if ctype == ElementType.CTExpChannel:
                ndim = 0
            elif ctype == ElementType.PseudoCounter:
                ndim = 0
            elif ctype == ElementType.ZeroDExpChannel:
                ndim = 0
            elif ctype == ElementType.OneDExpChannel:
                ndim = 1
            elif ctype == ElementType.TwoDExpChannel:
                ndim = 2
            elif ctype == ElementType.External:
                config = channel.get_config()
                if config is not None:
                    ndim = int(config.data_format)
            elif ctype == ElementType.IORegister:
                ndim = 0

        # Definitively should be initialized by measurement group
        # index MUST be here already (asserting this in the following line)
        channel_data['index'] = channel_data['index']
        channel_data['name'] = channel_data.get('name', name)
        channel_data['full_name'] = channel_data.get('full_name', full_name)
        channel_data['source'] = channel_data.get('source', source)
        channel_data['enabled'] = channel_data.get('enabled', True)
        channel_data['label'] = channel_data.get('label', channel_data['name'])
        channel_data['instrument'] = channel_data.get('instrument', getattr(instrument, 'name', None))
        channel_data['ndim'] = ndim
        # Probably should be initialized by measurement group
        channel_data['output'] = channel_data.get('output', True)

        # Perhaps should NOT be initialized by measurement group
        channel_data['plot_type'] = channel_data.get('plot_type', PlotType.No)
        channel_data['plot_axes'] = channel_data.get('plot_axes', [])
        channel_data['conditioning'] = channel_data.get('conditioning', '')
        channel_data['normalization'] = channel_data.get('normalization', Normalization.No)

        return channel_data

    def _build_configuration(self):
        """Builds a configuration object from the list of elements"""
        config = {}
        user_elements = self.get_user_elements()
        ctrls = self.get_pool_controllers()

        # find the first CT
        first_timerable = None
        for elem in user_elements:
            if elem.get_type() in TYPE_TIMERABLE_ELEMENTS:
                first_timerable = elem
                break
        if first_timerable is None:
            raise Exception("It is not possible to construct a measurement "
                            "group without at least one timer able channel "
                            "(Counter/timer, 1D or 2D)")
        g_timer = g_monitor = first_timerable
        config['timer'] = g_timer
        config['monitor'] = g_monitor
        config['controllers'] = controllers = {}

        external_user_elements = []
        for index, element in enumerate(user_elements):
            elem_type = element.get_type()
            if elem_type == ElementType.External:
                external_user_elements.append((index, element))
                continue

            ctrl = element.controller
            ctrl_data = controllers.get(ctrl)

            if ctrl_data is None:
                controllers[ctrl] = ctrl_data = {}
                ctrl_data['channels'] = channels = {}
                if elem_type in TYPE_TIMERABLE_ELEMENTS:
                    elements = ctrls[ctrl]
                    if g_timer in elements:
                        ctrl_data['timer'] = g_timer
                    else:
                        ctrl_data['timer'] = elements[0]
                    if g_monitor in elements:
                        ctrl_data['monitor'] = g_monitor
                    else:
                        ctrl_data['monitor'] = elements[0]
                    # TODO: trigger_type and trigger_element names are not the best
                    # synchronization and synchronizer seems to be better choice
                    ctrl_data['trigger_type'] = AcqSynchType.Trigger
                    try:
                        ctrl_data['trigger_element'] = self.pool.get_software_tg()
                    except Exception, e:
                        msg = "It was not able to assign software synchronizer"
                        self.debug(msg, exc_info=True)
                    self._ctrl_to_acq_synch[ctrl] = AcqSynch.SoftwareTrigger
                    self._channel_to_acq_synch[element] = AcqSynch.SoftwareTrigger
            else:
                channels = ctrl_data['channels']
            channels[element] = channel_data = {}
            channel_data['index'] = user_elements.index(element)
            channel_data = self._build_channel_defaults(channel_data, element)
        config['label'] = self.name
        config['description'] = self.DFT_DESC

        if len(external_user_elements) > 0:
            controllers['__tango__'] = ctrl_data = {}
            ctrl_data['channels'] = channels = {}
            for index, element in external_user_elements:
                channels[element] = channel_data = {}
                channel_data['index'] = index
                channel_data = self._build_channel_defaults(channel_data, element)
        return config

    def set_configuration(self, config=None, propagate=1):
        if config is None:
            config = self._build_configuration()
        else:
            # create a configuration based on a new configuration
            user_elem_ids = {}
            tg_elem_ids = []
            pool = self.pool
            for c, c_data in config['controllers'].items():
                tg_element = c_data.get('trigger_element')
                acq_synch_type = c_data.get('trigger_type')
                # for backwards compatibility purposes
                # protect measurementgroups without trigger_element defined
                # TODO: otherwise obtain software synchronizer and use it
                if tg_element:
                    tg_elem_ids.append(tg_element.id)
                    software = is_software_tg(tg_element)
                else:
                    software = True
                acq_synch = None
                external = isinstance(c, (str, unicode))
                for channel_data in c_data['channels'].values():
                    if external:
                        element = _id = channel_data['full_name']
                        channel_data['source'] = _id
                    else:
                        element = pool.get_element_by_full_name(channel_data['full_name'])
                        elem_type = element.get_type()
                        # only timerable elements are configured with acq_synch
                        if elem_type in TYPE_TIMERABLE_ELEMENTS:
                            acq_synch = AcqSynch.from_synch_type(software,
                                                                 acq_synch_type)
                            self._channel_to_acq_synch[element] = acq_synch
                        _id = element.id
                    user_elem_ids[channel_data['index']] = _id
                    channel_data = self._build_channel_defaults(channel_data, element)
                if acq_synch is not None:
                    self._ctrl_to_acq_synch[c] = acq_synch
            indexes = sorted(user_elem_ids.keys())
            assert indexes == range(len(indexes))
            user_elem_ids_list = [ user_elem_ids[idx] for idx in indexes ]
            user_elem_ids_list.extend(tg_elem_ids)
            self.set_user_element_ids(user_elem_ids_list)

        g_timer, g_monitor = config['timer'], config['monitor']

        timer_ctrl_data = config['controllers'][g_timer.controller]
        if timer_ctrl_data['timer'] != g_timer:
            self.warning('controller timer and global timer mismatch. '
                         'Using global timer')
            self.debug('For controller %s, timer is defined as channel %s. '
                       'The global timer is set to channel %s which belongs '
                       'to the same controller', g_timer.controller.name,
                       timer_ctrl_data['timer'].name, g_timer.name)
            timer_ctrl_data['timer'] = g_timer

        monitor_ctrl_data = config['controllers'][g_monitor.controller]
        if monitor_ctrl_data['monitor'] != g_monitor:
            self.warning('controller monitor and global monitor mismatch. '
                         'Using global monitor')
            self.debug('For controller %s, monitor is defined as channel %s. '
                       'The global timer is set to channel %s which belongs '
                       'to the same controller', g_monitor.controller.name,
                       monitor_ctrl_data['monitor'].name, g_monitor.name)
            monitor_ctrl_data['monitor'] != g_monitor

        self._config = config
        self._config_dirty = True
        if not propagate:
            return
        self.fire_event(EventType("configuration", priority=propagate), config)

    def set_configuration_from_user(self, cfg, propagate=1):
        config = {}
        user_elements = self.get_user_elements()
        pool = self.pool
        timer_name = cfg.get('timer', user_elements[0].full_name)
        monitor_name = cfg.get('monitor', user_elements[0].full_name)
        config['timer'] = pool.get_element_by_full_name(timer_name)
        config['monitor'] = pool.get_element_by_full_name(monitor_name)
        config['controllers'] = controllers = {}

        for c_name, c_data in cfg['controllers'].items():
            # backwards compatibility for measurement groups created before
            # implementing feature-372: https://sourceforge.net/p/sardana/tickets/372/
            # WARNING: this is one direction backwards compatibility - it just
            # reads channels from the units, but does not write channels to the
            # units back
            if c_data.has_key('units'):
                c_data = c_data['units']['0']
            # discard controllers which don't have items (garbage)
            ch_count = len(c_data['channels'])
            if ch_count == 0:
                continue

            external = c_name.startswith('__')
            if external:
                ctrl = c_name
            else:
                ctrl = pool.get_element_by_full_name(c_name)
                assert ctrl.get_type() == ElementType.Controller
            controllers[ctrl] = ctrl_data = {}
<<<<<<< HEAD
            # exclude external elements and PseudoCounters
            # TODO: verify if the ZeroD should be also excluded
            if not external and \
               ElementType.PseudoCounter not in ctrl.get_ctrl_types():
                timer_name = c_data['timer']
                timer = pool.get_element_by_full_name(timer_name)
                ctrl_data['timer'] = timer
                monitor_name = c_data['monitor']
                monitor = pool.get_element_by_full_name(monitor_name)
                ctrl_data['monitor'] = monitor
                tg_name = c_data.get('trigger_element')
                # for backwards compatibility purposes
                # protect measurementgroups without trigger_element defined
                if tg_name:
                    tg_element = pool.get_element_by_full_name(tg_name)
                else:
                    tg_element = pool.get_software_tg()
                ctrl_data['trigger_element'] = tg_element
                ctrl_data['trigger_type'] = c_data['trigger_type']
            ctrl_data['channels'] = channels = {}
            for ch_name, ch_data in c_data['channels'].items():
                if external:
                    validator = AttributeNameValidator()
                    params = validator.getParams(ch_data['full_name'])
                    params['pool'] = self.pool
                    channel = PoolExternalObject(**params)
                else:
                    channel = pool.get_element_by_full_name(ch_name)
                channels[channel] = dict(ch_data)
=======
            ctrl_data['units'] = units = {}
            for u_id, u_data in c_data['units'].items():
                # discard units which don't have items (garbage)
                if len(u_data['channels']) == 0:
                    continue
                units[u_id] = unit_data = dict(u_data)
                unit_data['id'] = u_data.get('id', u_id)
                if not external and ctrl.is_timerable():
                    unit_data['timer'] = pool.get_element_by_full_name(u_data['timer'])
                    unit_data['monitor'] = pool.get_element_by_full_name(u_data['monitor'])
                    unit_data['trigger_type'] = u_data['trigger_type']
                unit_data['channels'] = channels = {}
                for ch_name, ch_data in u_data['channels'].items():
                    if external:
                        validator = TangoAttributeNameValidator()
                        params = validator.getParams(ch_data['full_name'])
                        params['pool'] = self.pool
                        channel = PoolExternalObject(**params)
                    else:
                        channel = pool.get_element_by_full_name(ch_name)
                    channels[channel] = dict(ch_data)
>>>>>>> 0099ccc3

        config['label'] = cfg.get('label', self.name)
        config['description'] = cfg.get('description', self.DFT_DESC)

        self.set_configuration(config, propagate=propagate)

    def get_configuration(self):
        return self._config

    def get_user_configuration(self):
        cfg = self.get_configuration()
        config = {}

        config['timer'] = cfg['timer'].full_name
        config['monitor'] = cfg['monitor'].full_name
        config['controllers'] = controllers = {}

        for c, c_data in cfg['controllers'].items():
            ctrl_name = c
            if not isinstance(c, (str, unicode)):
                ctrl_name = c.full_name
            external = ctrl_name.startswith('__')
            controllers[ctrl_name] = ctrl_data = {}
            if not external and c.is_timerable():
                if c_data.has_key('timer'):
                    ctrl_data['timer'] = c_data['timer'].full_name
                if c_data.has_key('monitor'):
                    ctrl_data['monitor'] = c_data['monitor'].full_name
                if c_data.has_key('trigger_type'):
                    ctrl_data['trigger_type'] = c_data['trigger_type']
                if c_data.has_key('trigger_element'):
                    # use trigger_element with string instead of objects
                    # otherwise JSON serialization errors are raised
                    tg_full_name = c_data['trigger_element'].full_name
                    ctrl_data['trigger_element'] = tg_full_name
            ctrl_data['channels'] = channels = {}
            for ch, ch_data in c_data['channels'].items():
                channels[ch.full_name] = dict(ch_data)

        config['label'] = cfg['label']
        config['description'] = cfg['description']
        return config

    def load_configuration(self, force=False):
        """Loads the current configuration to all involved controllers"""
        cfg = self.get_configuration()
        g_timer, g_monitor = cfg['timer'], cfg['monitor']
        for ctrl, ctrl_data in cfg['controllers'].items():
            # skip external channels
            if type(ctrl) is str:
                continue
            # telling controller in which acquisition mode it will participate
            ctrl.set_ctrl_par('acquisition_mode', self.acquisition_mode)
            #@TODO: fix optimization and enable it again
            if ctrl.operator == self and not force and not self._config_dirty:
                continue
            ctrl.operator = self
            if ctrl.is_timerable():
                #if ctrl == g_timer.controller:
                #    ctrl.set_ctrl_par('timer', g_timer.axis)
                #if ctrl == g_monitor.controller:
                #    ctrl.set_ctrl_par('monitor', g_monitor.axis)
                ctrl.set_ctrl_par('timer', ctrl_data['timer'].axis)
                ctrl.set_ctrl_par('monitor', ctrl_data['monitor'].axis)
                trigger_type = self._ctrl_to_acq_synch.get(ctrl)
                self.debug('load_configuration: setting trigger_type: %s to ctrl: %s' % (trigger_type, ctrl))
                ctrl.set_ctrl_par('trigger_type', trigger_type)

        self._config_dirty = False

    def get_timer(self):
        return self.get_configuration()['timer']

    timer = property(get_timer)
    
    # --------------------------------------------------------------------------
    # repetitions
    # --------------------------------------------------------------------------

    def get_repetitions(self):
        return self._repetitions

    def set_repetitions(self, repetitions, propagate=1):
        self._repetitions = repetitions
        if not propagate:
            return
        self.fire_event(EventType("repetitions", priority=propagate),
                        repetitions)

    repetitions = property(get_repetitions, set_repetitions,
                                doc="repetitions used in synchronized acquisition")
    
    # --------------------------------------------------------------------------
    # offset
    # --------------------------------------------------------------------------

    def get_offset(self):
        return self._offset

    def set_offset(self, offset, propagate=1):
        self._offset = offset
        if not propagate:
            return
        self.fire_event(EventType("offset", priority=propagate),
                        offset)

    offset = property(get_offset, set_offset,
                                doc="offset used in synchronized acquisition")

    # --------------------------------------------------------------------------
    # integration time
    # --------------------------------------------------------------------------

    def get_integration_time(self):
        if len(self._synchronization) == 0:
            raise Exception("The synchronization group has not been"
                            " initialized")
        elif len(self._synchronization) > 1:
            raise Exception("There are more than one synchronization groups")
        else:
            return self._synchronization[0][SynchParam.Active][SynchDomain.Time]

    def set_integration_time(self, integration_time, propagate=1):
        synch = [{SynchParam.Delay: {SynchDomain.Time: 0},
                  SynchParam.Active: {SynchDomain.Time: integration_time},
                  SynchParam.Total: {SynchDomain.Time: integration_time},
                  SynchParam.Repeats: 1}]
        self.set_synchronization(synch)
        self._integration_time = integration_time
        if not propagate:
            return
        self.fire_event(EventType("integration_time", priority=propagate),
                        integration_time)

    integration_time = property(get_integration_time, set_integration_time,
                                doc="the current integration time")

    # --------------------------------------------------------------------------
    # monitor count
    # --------------------------------------------------------------------------

    def get_monitor_count(self):
        return self._monitor_count

    def set_monitor_count(self, monitor_count, propagate=1):
        self._monitor_count = monitor_count
        if not propagate:
            return
        self.fire_event(EventType("monitor_count", priority=propagate),
                        monitor_count)

    monitor_count = property(get_monitor_count, set_monitor_count,
                             doc="the current monitor count")

    # --------------------------------------------------------------------------
    # acquisition mode
    # --------------------------------------------------------------------------

    def get_acquisition_mode(self):
        return self._acquisition_mode

    def set_acquisition_mode(self, acquisition_mode, propagate=1):
        self._acquisition_mode = acquisition_mode
        self._config_dirty = True #acquisition mode goes to configuration
        if not propagate:
            return
        self.fire_event(EventType("acquisition_mode", priority=propagate),
                        acquisition_mode)

    acquisition_mode = property(get_acquisition_mode, set_acquisition_mode,
                                doc="the current acquisition mode")

    # --------------------------------------------------------------------------
    # acquisition mode
    # --------------------------------------------------------------------------

    def get_synchronization(self):
        return self._synchronization

    def set_synchronization(self, synchronization, propagate=1):
        self._synchronization = synchronization
        self._config_dirty = True #acquisition mode goes to configuration
        if not propagate:
            return
        self.fire_event(EventType("synchronization", priority=propagate),
                        synchronization)

    synchronization = property(get_synchronization, set_synchronization,
                                doc="the current acquisition mode")
    
    # --------------------------------------------------------------------------
    # moveable
    # --------------------------------------------------------------------------

    def get_moveable(self):
        return self._moveable

    def set_moveable(self, moveable, propagate=1):
        self._moveable = moveable
        if self._moveable != 'None' and self._moveable != None:
            self._moveable_obj = self.pool.get_element_by_full_name(moveable)
        self.fire_event(EventType("moveable", priority=propagate),
                        moveable)

    moveable = property(get_moveable, set_moveable,
                                doc="moveable source used in synchronization")

    # --------------------------------------------------------------------------
    # acquisition
    # --------------------------------------------------------------------------

    def start_acquisition(self, value=None, multiple=1):
        self._aborted = False
        if not self._simulation_mode:
            # load configuration into controller(s) if necessary
            self.load_configuration()
            # determining the acquisition parameters
            kwargs = dict(head=self, config=self._config, multiple=multiple)
            acquisition_mode = self.acquisition_mode
            if acquisition_mode is AcqMode.Timer:
                kwargs['integ_time'] = self.get_integration_time()
            elif acquisition_mode is AcqMode.Monitor:
                kwargs['monitor'] = self._monitor
            kwargs['synchronization'] = self._synchronization
            kwargs['moveable'] = self._moveable_obj
            # start acquisition
            self.acquisition.run(**kwargs)

    def set_acquisition(self, acq_cache):
        self.set_action_cache(acq_cache)

    def get_acquisition(self):
        return self.get_action_cache()

    acquisition = property(get_acquisition, doc="acquisition object")<|MERGE_RESOLUTION|>--- conflicted
+++ resolved
@@ -391,7 +391,7 @@
                 ctrl = pool.get_element_by_full_name(c_name)
                 assert ctrl.get_type() == ElementType.Controller
             controllers[ctrl] = ctrl_data = {}
-<<<<<<< HEAD
+
             # exclude external elements and PseudoCounters
             # TODO: verify if the ZeroD should be also excluded
             if not external and \
@@ -414,36 +414,13 @@
             ctrl_data['channels'] = channels = {}
             for ch_name, ch_data in c_data['channels'].items():
                 if external:
-                    validator = AttributeNameValidator()
+                    validator = TangoAttributeNameValidator()
                     params = validator.getParams(ch_data['full_name'])
                     params['pool'] = self.pool
                     channel = PoolExternalObject(**params)
                 else:
                     channel = pool.get_element_by_full_name(ch_name)
                 channels[channel] = dict(ch_data)
-=======
-            ctrl_data['units'] = units = {}
-            for u_id, u_data in c_data['units'].items():
-                # discard units which don't have items (garbage)
-                if len(u_data['channels']) == 0:
-                    continue
-                units[u_id] = unit_data = dict(u_data)
-                unit_data['id'] = u_data.get('id', u_id)
-                if not external and ctrl.is_timerable():
-                    unit_data['timer'] = pool.get_element_by_full_name(u_data['timer'])
-                    unit_data['monitor'] = pool.get_element_by_full_name(u_data['monitor'])
-                    unit_data['trigger_type'] = u_data['trigger_type']
-                unit_data['channels'] = channels = {}
-                for ch_name, ch_data in u_data['channels'].items():
-                    if external:
-                        validator = TangoAttributeNameValidator()
-                        params = validator.getParams(ch_data['full_name'])
-                        params['pool'] = self.pool
-                        channel = PoolExternalObject(**params)
-                    else:
-                        channel = pool.get_element_by_full_name(ch_name)
-                    channels[channel] = dict(ch_data)
->>>>>>> 0099ccc3
 
         config['label'] = cfg.get('label', self.name)
         config['description'] = cfg.get('description', self.DFT_DESC)
